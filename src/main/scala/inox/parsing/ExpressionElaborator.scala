--- conflicted
+++ resolved
@@ -7,7 +7,7 @@
 
 import Utils.plural
 
-trait ExpressionElaborators { self: Interpolator => 
+trait ExpressionElaborators { self: Interpolator =>
   import trees._
 
   trait ExpressionElaborator { inner: ExpressionConvertor =>
@@ -19,14 +19,14 @@
     //---- Errors ----//
 
     def functionArity(name: String, expected: Int, actual: Int, kind: String = "Function"): String =
-      kind + " `" + name + "` takes " + expected + " argument" + plural(expected, "", "s") + ", " + 
+      kind + " `" + name + "` takes " + expected + " argument" + plural(expected, "", "s") + ", " +
         actual + " " + plural(actual, "was", "were") + " given."
 
     def functionTypeArity(name: String, expected: Int, actual: Int, kind: String = "Function"): String =
       if (expected == 0) {
         kind + " `" + name + "` doesn't have any type parameters."
       } else {
-        kind + " `" + name + "` takes " + expected + " type argument" + plural(expected, "", "s") + ", " + 
+        kind + " `" + name + "` takes " + expected + " type argument" + plural(expected, "", "s") + ", " +
           actual + " " + plural(actual, "was", "were") + " given."
       }
 
@@ -103,22 +103,10 @@
           unifier(expected) match {
             case trees.IntegerType() => trees.IntegerLiteral(BigInt(string))
             case trees.BVType(n) => trees.BVLiteral(BigInt(string), n)
-<<<<<<< HEAD
-            case trees.RealType => trees.FractionLiteral(BigInt(string), 1)
+            case trees.RealType() => trees.FractionLiteral(BigInt(string), 1)
             case tpe => throw new Exception("typeCheck: Unexpected type during elaboration: " + tpe)
           }
         }).addConstraint({
-=======
-            case trees.RealType() => {
-              val (n, d) = Utils.toFraction(string)
-              trees.FractionLiteral(n, d)
-            }
-            case tpe => throw new Exception("typeCheck: Unexpected type during elaboration: " + tpe)
-          }
-        }).addConstraint(if (string.contains(".")) {
-          Constraint.equal(expected, trees.RealType())
-        } else {
->>>>>>> 94b21d26
           Constraint.isNumeric(expected)
         })
 
@@ -127,7 +115,7 @@
           val (n, d) = Utils.toFraction(whole, trailing, repeating)
           trees.FractionLiteral(n, d)
         }).addConstraint({
-          Constraint.equal(expected, trees.RealType)
+          Constraint.equal(expected, trees.RealType())
         })
 
         // Empty set literal.
@@ -172,7 +160,7 @@
             }).addConstraint({
               Constraint.equal(expected, trees.BooleanType())
             })
-          case n : Int => 
+          case n : Int =>
             Constrained.pure({
               trees.Int32Literal(n)
             }).addConstraint({
@@ -267,7 +255,7 @@
         case Operation(ComparableBinOp(op), args) => {
 
           val expectedArg = Unknown.fresh
-          
+
           Constrained.sequence({
             args.map(typeCheck(_, expectedArg))
           }).map({
@@ -296,7 +284,7 @@
 
         // Equality.
         case Operation("==", args) => {
-          
+
           val expectedArg = Unknown.fresh
 
           Constrained.sequence({
@@ -312,7 +300,7 @@
 
         // Inequality.
         case Operation("!=", args) => {
-          
+
           val expectedArg = Unknown.fresh
 
           Constrained.sequence({
@@ -328,7 +316,7 @@
 
         // Binary operations defined on booleans.
         case Operation(BooleanBinOp(op), args) => {
-          
+
           Constrained.sequence({
             args.map(typeCheck(_, expected))
           }).map({
@@ -342,7 +330,7 @@
 
         // NAry operations defined on booleans.
         case BooleanNAryOperation(op, args) => {
-          
+
           Constrained.sequence({
             args.map(typeCheck(_, expected))
           }).map(
@@ -356,13 +344,13 @@
 
         //---- Arity Errors on Primitive Functions and Constructors ----//
 
-        case PrimitiveFunction(builtIn, name, args, otpes) if 
+        case PrimitiveFunction(builtIn, name, args, otpes) if
             ((builtIn.params.isDefined && args.length != builtIn.params.get) || (otpes.isDefined && otpes.get.length != builtIn.tparams)) => {
 
           val kind = if (builtIn.isConstructor) "Primitive constructor" else "Primitive function"
 
           val argsError = if (builtIn.params.isDefined && args.length != builtIn.params.get) Seq {
-            functionArity(name, builtIn.params.get, args.length, kind) 
+            functionArity(name, builtIn.params.get, args.length, kind)
           } else Seq()
 
           val typesError = if (otpes.isDefined && otpes.get.length != builtIn.tparams) Seq {
@@ -412,7 +400,7 @@
         case StringLengthOperation(s) => {
           val stringExpected = Unknown.fresh
           typeCheck(s, stringExpected).map({
-            case e => trees.StringLength(e) 
+            case e => trees.StringLength(e)
           }).addConstraint({
             Constraint.equal(stringExpected, trees.StringType())
           }).addConstraint({
@@ -488,7 +476,7 @@
           val elementExpected = Unknown.fresh
           val elementType = otpe.map(getType).getOrElse(Unknown.fresh)
 
-          typeCheck(bag, expected).map({ (b: trees.Expr) => 
+          typeCheck(bag, expected).map({ (b: trees.Expr) =>
             (e: trees.Expr) => trees.BagAdd(b, e)
           }).app({
             typeCheck(elem, elementExpected)
@@ -513,7 +501,7 @@
             case None => (None, None)
             case Some(Left(t)) => (Some(getType(t)), None)
             case Some(Right((t1, t2))) => (Some(getType(t1)), Some(getType(t2)))
-          } 
+          }
 
           val keyType = oKeyType.getOrElse(Unknown.fresh)
           val valueType = oValueType.getOrElse(Unknown.fresh)
@@ -521,7 +509,7 @@
           val freshs = Seq.fill(bs.length)((Unknown.fresh, Unknown.fresh))
 
           Constrained.withUnifier((unifier: Unifier) => {
-            (t: (trees.Expr, Seq[(trees.Expr, trees.Expr)])) => 
+            (t: (trees.Expr, Seq[(trees.Expr, trees.Expr)])) =>
               trees.FiniteMap(t._2, t._1, unifier(keyType), unifier(valueType))
           }).app({
             Constrained.sequence({
@@ -597,7 +585,7 @@
           val upper = otpe.map(getType).getOrElse(Unknown.fresh)
           val lowers = Seq.fill(es.length) { Unknown.fresh }
 
-          Constrained.withUnifier({ (unifier: Unifier) => 
+          Constrained.withUnifier({ (unifier: Unifier) =>
             (elems: Seq[trees.Expr]) => trees.FiniteSet(elems, unifier(upper))
           }).app({
             Constrained.sequence(es.zip(lowers).map{
@@ -616,7 +604,7 @@
           val elementExpected = Unknown.fresh
           val elementType = otpe.map(getType).getOrElse(Unknown.fresh)
 
-          typeCheck(set, setType).map({ (s: trees.Expr) => 
+          typeCheck(set, setType).map({ (s: trees.Expr) =>
             (e: trees.Expr) => trees.ElementOfSet(e, s)
           }).app({
             typeCheck(elem, elementExpected)
@@ -634,7 +622,7 @@
           val setType = Unknown.fresh
           val elementType = otpe.map(getType).getOrElse(Unknown.fresh)
 
-          typeCheck(set1, setType).map({ (s1: trees.Expr) => 
+          typeCheck(set1, setType).map({ (s1: trees.Expr) =>
             (s2: trees.Expr) => trees.SubsetOf(s1, s2)
           }).app({
             typeCheck(set2, setType)
@@ -649,7 +637,7 @@
         case SetBinaryOperation(set1, set2, f, otpe) => {
           val elementType = otpe.map(getType).getOrElse(Unknown.fresh)
 
-          typeCheck(set1, expected).map({ (s1: trees.Expr) => 
+          typeCheck(set1, expected).map({ (s1: trees.Expr) =>
             (s2: trees.Expr) => f(s1, s2)
           }).app({
             typeCheck(set2, expected)
@@ -663,7 +651,7 @@
           val elementExpected = Unknown.fresh
           val elementType = otpe.map(getType).getOrElse(Unknown.fresh)
 
-          typeCheck(set, expected).map({ (s: trees.Expr) => 
+          typeCheck(set, expected).map({ (s: trees.Expr) =>
             (e: trees.Expr) => trees.SetAdd(s, e)
           }).app({
             typeCheck(elem, elementExpected)
@@ -678,7 +666,7 @@
 
         // Conditional expression.
         case Operation("IfThenElse", Seq(cond, thenn, elze)) => {
-          
+
           val expectedCond = Unknown.fresh
 
           Constrained.sequence(Seq(
@@ -759,7 +747,7 @@
             }
           }
         }
-        
+
         // Constructor invocation.
         case Application(TypedConsDef(cons, optTpeArgs), args) => {
 
@@ -785,7 +773,7 @@
               case (_, u) => unifier(u)
             }), realArgs)
           })
-          
+
           val constrained = invok.app({
             constrainedArgs
           }).checkImmediate(
@@ -892,7 +880,7 @@
             case (IdentifierHole(_), _) => throw new Error("Expression contains holes.")
           })
 
-          Constrained.withUnifier({ (unifier: Unifier) => 
+          Constrained.withUnifier({ (unifier: Unifier) =>
             val vds = bs.map({ case (i, t) => trees.ValDef(i, unifier(t)) })
 
             (bodyExpr: trees.Expr) => trees.Lambda(vds, bodyExpr)
@@ -918,7 +906,7 @@
             case (IdentifierHole(_), _) => throw new Error("Expression contains holes.")
           })
 
-          Constrained.withUnifier({ (unifier: Unifier) => 
+          Constrained.withUnifier({ (unifier: Unifier) =>
             val vds = bs.map({ case (i, t) => trees.ValDef(i, unifier(t)) })
 
             (bodyExpr: trees.Expr) => trees.Forall(vds, bodyExpr)
@@ -931,15 +919,11 @@
             })
           }).addConstraint({
             // The expected type should be boolean.
-<<<<<<< HEAD
-            Constraint.equal(expected, trees.BooleanType)
+            Constraint.equal(expected, trees.BooleanType())
           }).addConstraints({
             bs.map {
               case (_, fresh) => Constraint.exist(fresh)
-            }  
-=======
-            Constraint.equal(expected, trees.BooleanType())
->>>>>>> 94b21d26
+            }
           })
         }
 
@@ -952,7 +936,7 @@
             case (IdentifierHole(_), _) => throw new Error("Expression contains holes.")
           })
 
-          Constrained.withUnifier({ (unifier: Unifier) => 
+          Constrained.withUnifier({ (unifier: Unifier) =>
             val vds = bs.map({ case (i, t) => trees.ValDef(i, unifier(t)) })
 
             (bodyExpr: trees.Expr) => trees.Not(trees.Forall(vds, trees.Not(bodyExpr)))
@@ -965,15 +949,11 @@
             })
           }).addConstraint({
             // The expected type should be boolean.
-<<<<<<< HEAD
-            Constraint.equal(expected, trees.BooleanType)
+            Constraint.equal(expected, trees.BooleanType())
           }).addConstraints({
             bs.map {
               case (_, fresh) => Constraint.exist(fresh)
-            }  
-=======
-            Constraint.equal(expected, trees.BooleanType())
->>>>>>> 94b21d26
+            }
           })
         }
 
@@ -985,7 +965,7 @@
             case IdentifierName(name) => inox.FreshIdentifier(name)
             case IdentifierHole(_) => throw new Error("Expression contains holes.")
           }
-          
+
           val constrained = Constrained.withUnifier({ (unifier: Unifier) =>
             (pred: trees.Expr) => trees.Choose(trees.ValDef(inoxIdent, unifier(identType)), pred)
           }).app({
@@ -1002,7 +982,7 @@
             })
             case _ => constrained
           }
-        } 
+        }
 
         //---- Type Casting ----//
 
@@ -1101,7 +1081,7 @@
 
         case _ => {
           Constrained.fail(unknownConstruct, expr.pos)
-        } 
+        }
       }
     }
   }
