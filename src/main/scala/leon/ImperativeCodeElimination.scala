--- conflicted
+++ resolved
@@ -14,14 +14,9 @@
 
   def apply(pgm: Program): Program = {
     val allFuns = pgm.definedFunctions
-<<<<<<< HEAD
     allFuns.foreach(fd => fd.body.map(body => {
+      parent = fd
       val (res, scope, _) = toFunction(body)
-=======
-    allFuns.foreach(fd => {
-      parent = fd
-      val (res, scope, _) = toFunction(fd.getBody)
->>>>>>> 27397c64
       fd.body = Some(scope(res))
     }))
     pgm
