/* Copyright 2009-2015 EPFL, Lausanne */

package leon
package purescala

import Common._
import Types._
import Definitions._
import Expressions._
import Extractors._
import Constructors._
import utils._
import solvers._

/** Provides functions to manipulate [[purescala.Expressions]].
  *
  * This object provides a few generic operations on Leon expressions,
  * as well as some common operations.
  *
  * The generic operations lets you apply operations on a whole tree
  * expression. You can look at:
  *   - [[ExprOps.fold foldRight]]
  *   - [[ExprOps.preTraversal preTraversal]]
  *   - [[ExprOps.postTraversal postTraversal]]
  *   - [[ExprOps.preMap preMap]]
  *   - [[ExprOps.postMap postMap]]
  *   - [[ExprOps.genericTransform genericTransform]]
  *
  * These operations usually take a higher order function that gets applied to the
  * expression tree in some strategy. They provide an expressive way to build complex
  * operations on Leon expressions.
  *
  */
object ExprOps {

  /* ========
   * Core API
   * ========
   *
   * All these functions should be stable, tested, and used everywhere. Modify
   * with care.
   */


  /** Does a right tree fold
    *
    * A right tree fold applies the input function to the subnodes first (from left
    * to right), and combine the results along with the current node value.
    *
    * @param f a function that takes the current node and the seq
    *        of results form the subtrees.
    * @param e The Expr on which to apply the fold.
    * @return The expression after applying `f` on all subtrees.
    * @note the computation is lazy, hence you should not rely on side-effects of `f`
    */
  def fold[T](f: (Expr, Seq[T]) => T)(e: Expr): T = {
    val rec = fold(f) _
    val Operator(es, _) = e

    //Usages of views makes the computation lazy. (which is useful for
    //contains-like operations)
    f(e, es.view.map(rec))
  }

  /** Pre-traversal of the tree.
    *
    * Invokes the input function on every node '''before''' visiting
    * children. Traverse children from left to right subtrees.
    *
    * e.g.
    * {{{
    *   Add(a, Minus(b, c))
    * }}}
    * will yield, in order:
    * {{{
    *   f(Add(a, Minus(b, c))); f(a); f(Minus(b, c)); f(b); f(c)
    * }}}
    *
    * @param f a function to apply on each node of the expression
    * @param e the expression to traverse
    */
  def preTraversal(f: Expr => Unit)(e: Expr): Unit = {
    val rec = preTraversal(f) _
    val Operator(es, _) = e
    f(e)
    es.foreach(rec)
  }

  /** Post-traversal of the tree.
    *
    * Invokes the input function on every node '''after''' visiting
    * children.
    *
    * e.g.
    * {{{
    *   Add(a, Minus(b, c))
    * }}}
    * will yield, in order:
    * {{{
    *   f(a), f(b), f(c), f(Minus(b, c)), f(Add(a, Minus(b, c)))
    * }}}
    *
    * @param f a function to apply on each node of the expression
    * @param e the expression to traverse
    */
  def postTraversal(f: Expr => Unit)(e: Expr): Unit = {
    val rec = postTraversal(f) _
    val Operator(es, _) = e
    es.foreach(rec)
    f(e)
  }

  /** Pre-transformation of the tree.
    *
    * Takes a partial function of replacements and substitute
    * '''before''' recursing down the trees.
    *
    * Supports two modes :
    *
    *   - If applyRec is false (default), will only substitute once on each level.
    *
    *   e.g.
    *   {{{
    *     Add(a, Minus(b, c)) with replacements: Minus(b,c) -> d, b -> e, d -> f
    *   }}}
    *   will yield:
    *   {{{
    *     Add(a, d)   // And not Add(a, f) because it only substitute once for each level.
    *   }}}
    *
    *   - If applyRec is true, it will substitute multiple times on each level:
    *
    *   e.g.
    *   {{{
    *   Add(a, Minus(b, c)) with replacements: Minus(b,c) -> d, b -> e, d -> f
    *   }}}
    *   will yield:
    *   {{{
    *   Add(a, f)
    *   }}}
    *
    * @note The mode with applyRec true can diverge if f is not well formed
    */
  def preMap(f: Expr => Option[Expr], applyRec : Boolean = false)(e: Expr): Expr = {
    val rec = preMap(f, applyRec) _

    val newV = if (applyRec) {
      // Apply f as long as it returns Some()
      fixpoint { e : Expr => f(e) getOrElse e } (e)
    } else {
      f(e) getOrElse e
    }

    val Operator(es, builder) = newV
    val newEs = es.map(rec)

    if ((newEs zip es).exists { case (bef, aft) => aft ne bef }) {
      builder(newEs).copiedFrom(newV)
    } else {
      newV
    }
  }

  /** Post-transformation of the tree.
    *
    * Takes a partial function of replacements.
    * Substitutes '''after''' recursing down the trees.
    *
    * Supports two modes :
    *
    *   - If applyRec is false (default), will only substitute once on each level.
    *   e.g.
    *   {{{
    *     Add(a, Minus(b, c)) with replacements: Minus(b,c) -> z, Minus(e,c) -> d, b -> e
    *   }}}
    *   will yield:
    *   {{{
    *     Add(a, Minus(e, c))
    *   }}}
    *
    *   - If applyRec is true, it will substitute multiple times on each level:
    *   e.g.
    *   {{{
    *     Add(a, Minus(b, c)) with replacements: Minus(e,c) -> d, b -> e, d -> f
    *   }}}
    *   will yield:
    *   {{{
    *     Add(a, f)
    *   }}}
    *
    * @note The mode with applyRec true can diverge if f is not well formed (i.e. not convergent)
    */
  def postMap(f: Expr => Option[Expr], applyRec : Boolean = false)(e: Expr): Expr = {
    val rec = postMap(f, applyRec) _

    val Operator(es, builder) = e
    val newEs = es.map(rec)
    val newV = {
      if ((newEs zip es).exists { case (bef, aft) => aft ne bef }) {
        builder(newEs).copiedFrom(e)
      } else {
        e
      }
    }

    if (applyRec) {
      // Apply f as long as it returns Some()
      fixpoint { e : Expr => f(e) getOrElse e } (newV)
    } else {
      f(newV) getOrElse newV
    }

  }


  /** Applies functions and combines results in a generic way
    *
    * Start with an initial value, and apply functions to nodes before
    * and after the recursion in the children. Combine the results of
    * all children and apply a final function on the resulting node.
    *
    * @param pre a function applied on a node before doing a recursion in the children
    * @param post a function applied to the node built from the recursive application to
                  all children
    * @param combiner a function to combine the resulting values from all children with
                      the current node
    * @param init the initial value
    * @param expr the expression on which to apply the transform
    *
    * @see [[simpleTransform]]
    * @see [[simplePreTransform]]
    * @see [[simplePostTransform]]
    */
  def genericTransform[C](pre:  (Expr, C) => (Expr, C),
                          post: (Expr, C) => (Expr, C),
                          combiner: (Expr, Seq[C]) => C)(init: C)(expr: Expr) = {

    def rec(eIn: Expr, cIn: C): (Expr, C) = {

      val (expr, ctx) = pre(eIn, cIn)
      val Operator(es, builder) = expr
      val (newExpr, newC) = {
        val (nes, cs) = es.map{ rec(_, ctx)}.unzip
        val newE = builder(nes).copiedFrom(expr)

        (newE, combiner(newE, cs))
      }

      post(newExpr, newC)
    }

    rec(expr, init)
  }

  /*
   * =============
   * Auxiliary API
   * =============
   *
   * Convenient methods using the Core API.
   */

  /** Checks if the predicate holds in some sub-expression */
  def exists(matcher: Expr => Boolean)(e: Expr): Boolean = {
    fold[Boolean]({ (e, subs) =>  matcher(e) || subs.contains(true) } )(e)
  }

  /** Collects a set of objects from all sub-expressions */
  def collect[T](matcher: Expr => Set[T])(e: Expr): Set[T] = {
    fold[Set[T]]({ (e, subs) => matcher(e) ++ subs.flatten } )(e)
  }

  def collectPreorder[T](matcher: Expr => Seq[T])(e: Expr): Seq[T] = {
    fold[Seq[T]]({ (e, subs) => matcher(e) ++ subs.flatten } )(e)
  }

  /** Returns a set of all sub-expressions matching the predicate */
  def filter(matcher: Expr => Boolean)(e: Expr): Set[Expr] = {
    collect[Expr] { e => Set(e) filter matcher }(e)
  }

  /** Counts how many times the predicate holds in sub-expressions */
  def count(matcher: Expr => Int)(e: Expr): Int = {
    fold[Int]({ (e, subs) =>  matcher(e) + subs.sum } )(e)
  }

  /** Replaces bottom-up sub-expressions by looking up for them in a map */
  def replace(substs: Map[Expr,Expr], expr: Expr) : Expr = {
    postMap(substs.lift)(expr)
  }

  /** Replaces bottom-up sub-expressions by looking up for them in the provided order */
  def replaceSeq(substs: Seq[(Expr, Expr)], expr: Expr): Expr = {
    var res = expr
    for (s <- substs) {
      res = replace(Map(s), res)
    }
    res
  }

  /** Replaces bottom-up sub-identifiers by looking up for them in a map */
  def replaceFromIDs(substs: Map[Identifier, Expr], expr: Expr) : Expr = {
    postMap({
      case Variable(i) => substs.get(i)
      case _ => None
    })(expr)
  }

  def preTransformWithBinders(f: (Expr, Set[Identifier]) => Expr, initBinders: Set[Identifier] = Set())(e: Expr) = {
    import xlang.Expressions.LetVar
    def rec(binders: Set[Identifier], e: Expr): Expr = (f(e, binders) match {
      case LetDef(fd, bd) =>
        fd.fullBody = rec(binders ++ fd.paramIds, fd.fullBody)
        LetDef(fd, rec(binders, bd))
      case Let(i, v, b) =>
        Let(i, rec(binders + i, v), rec(binders + i, b))
      case LetVar(i, v, b) =>
        LetVar(i, rec(binders + i, v), rec(binders + i, b))
      case MatchExpr(scrut, cses) =>
        MatchExpr(rec(binders, scrut), cses map { case MatchCase(pat, og, rhs) =>
          val newBs = binders ++ pat.binders
          MatchCase(pat, og map (rec(newBs, _)), rec(newBs, rhs))
        })
      case Passes(in, out, cses) =>
        Passes(rec(binders, in), rec(binders, out), cses map { case MatchCase(pat, og, rhs) =>
          val newBs = binders ++ pat.binders
          MatchCase(pat, og map (rec(newBs, _)), rec(newBs, rhs))
        })
      case Lambda(args, bd) =>
        Lambda(args, rec(binders ++ args.map(_.id), bd))
      case Forall(args, bd) =>
        Forall(args, rec(binders ++ args.map(_.id), bd))
      case Operator(subs, builder) =>
        builder(subs map (rec(binders, _)))
    }).copiedFrom(e)

    rec(initBinders, e)
  }

  /** Returns the set of free variables in an expression */
  def variablesOf(expr: Expr): Set[Identifier] = {
    import leon.xlang.Expressions.LetVar
    fold[Set[Identifier]] {
      case (e, subs) =>
        val subvs = subs.flatten.toSet
        e match {
          case Variable(i) => subvs + i
          case Old(i) => subvs + i
          case LetDef(fd, _) => subvs -- fd.params.map(_.id)
          case Let(i, _, _) => subvs - i
          case LetVar(i, _, _) => subvs - i
          case MatchExpr(_, cses) => subvs -- cses.flatMap(_.pattern.binders)
          case Passes(_, _, cses) => subvs -- cses.flatMap(_.pattern.binders)
          case Lambda(args, _) => subvs -- args.map(_.id)
          case Forall(args, _) => subvs -- args.map(_.id)
          case _ => subvs
        }
    }(expr)
  }

  /** Returns true if the expression contains a function call */
  def containsFunctionCalls(expr: Expr): Boolean = {
    exists{
      case _: FunctionInvocation => true
      case _ => false
    }(expr)
  }

  /** Returns all Function calls found in the expression */
  def functionCallsOf(expr: Expr): Set[FunctionInvocation] = {
    collect[FunctionInvocation] {
      case f: FunctionInvocation => Set(f)
      case _ => Set()
    }(expr)
  }

  /** Returns functions in directly nested LetDefs */
  def directlyNestedFunDefs(e: Expr): Set[FunDef] = {
    fold[Set[FunDef]]{
      case (LetDef(fd,_), Seq(fromFd, fromBd)) => fromBd + fd
      case (_, subs) => subs.flatten.toSet
    }(e)
  }

  /** Computes the negation of a boolean formula, with some simplifications. */
  def negate(expr: Expr) : Expr = {
    //require(expr.getType == BooleanType)
    (expr match {
      case Let(i,b,e) => Let(i,b,negate(e))
      case Not(e) => e
      case Implies(e1,e2) => and(e1, negate(e2))
      case Or(exs) => and(exs map negate: _*)
      case And(exs) => or(exs map negate: _*)
      case LessThan(e1,e2) => GreaterEquals(e1,e2)
      case LessEquals(e1,e2) => GreaterThan(e1,e2)
      case GreaterThan(e1,e2) => LessEquals(e1,e2)
      case GreaterEquals(e1,e2) => LessThan(e1,e2)
      case IfExpr(c,e1,e2) => IfExpr(c, negate(e1), negate(e2))
      case BooleanLiteral(b) => BooleanLiteral(!b)
      case e => Not(e)
    }).setPos(expr)
  }

  def replacePatternBinders(pat: Pattern, subst: Map[Identifier, Identifier]): Pattern = {
    def rec(p: Pattern): Pattern = p match {
      case InstanceOfPattern(ob, ctd) => InstanceOfPattern(ob map subst, ctd)
      case WildcardPattern(ob) => WildcardPattern(ob map subst)
      case TuplePattern(ob, sps) => TuplePattern(ob map subst, sps map rec)
      case CaseClassPattern(ob, ccd, sps) => CaseClassPattern(ob map subst, ccd, sps map rec)
      case UnapplyPattern(ob, obj, sps) => UnapplyPattern(ob map subst, obj, sps map rec)
      case LiteralPattern(ob, lit) => LiteralPattern(ob map subst, lit)
    }

    rec(pat)
  }

  /** ATTENTION: Unused, and untested
    * rewrites pattern-matching expressions to use fresh variables for the binders
    */
  def freshenLocals(expr: Expr) : Expr = {
    def freshenCase(cse: MatchCase) : MatchCase = {
      val allBinders: Set[Identifier] = cse.pattern.binders
      val subMap: Map[Identifier,Identifier] =
        Map(allBinders.map(i => (i, FreshIdentifier(i.name, i.getType, true))).toSeq : _*)
      val subVarMap: Map[Expr,Expr] = subMap.map(kv => Variable(kv._1) -> Variable(kv._2))

      MatchCase(
        replacePatternBinders(cse.pattern, subMap),
        cse.optGuard map { replace(subVarMap, _)},
        replace(subVarMap,cse.rhs)
      )
    }

    postMap{
      case m @ MatchExpr(s, cses) =>
        Some(matchExpr(s, cses.map(freshenCase)).copiedFrom(m))

      case p @ Passes(in, out, cses) =>
        Some(Passes(in, out, cses.map(freshenCase)).copiedFrom(p))

      case l @ Let(i,e,b) =>
        val newID = FreshIdentifier(i.name, i.getType, alwaysShowUniqueID = true).copiedFrom(i)
        Some(Let(newID, e, replace(Map(Variable(i) -> Variable(newID)), b)))

      case _ => None
    }(expr)
  }

  /** Computes the depth of the expression's tree */
  def depth(e: Expr): Int = {
    fold[Int]{ (e, sub) => 1 + (0 +: sub).max }(e)
  }

  /** Applies the function to the I/O constraint and simplifies the resulting constraint */
  def applyAsMatches(p : Passes, f : Expr => Expr) = {
    f(p.asConstraint) match {
      case Equals(newOut, MatchExpr(newIn, newCases)) => {
        val filtered = newCases flatMap {
          case MatchCase(p, g, `newOut`) => None
          case other => Some(other)
        }
        Passes(newIn, newOut, filtered)
      }
      case other => other
    }
  }

  /** Normalizes the expression expr */
  def normalizeExpression(expr: Expr) : Expr = {
    def rec(e: Expr): Option[Expr] = e match {
      case TupleSelect(Let(id, v, b), ts) =>
        Some(Let(id, v, tupleSelect(b, ts, true)))

      case TupleSelect(LetTuple(ids, v, b), ts) =>
        Some(letTuple(ids, v, tupleSelect(b, ts, true)))

      case CaseClassSelector(cct, cc: CaseClass, id) =>
        Some(caseClassSelector(cct, cc, id))

      case IfExpr(c, thenn, elze) if (thenn == elze) && isDeterministic(e) =>
        Some(thenn)

      case IfExpr(c, BooleanLiteral(true), BooleanLiteral(false)) =>
        Some(c)

      case IfExpr(Not(c), thenn, elze) =>
        Some(IfExpr(c, elze, thenn).copiedFrom(e))

      case IfExpr(c, BooleanLiteral(false), BooleanLiteral(true)) =>
        Some(Not(c))

      case FunctionInvocation(tfd, List(IfExpr(c, thenn, elze))) =>
        Some(IfExpr(c, FunctionInvocation(tfd, List(thenn)), FunctionInvocation(tfd, List(elze))))

      case _ =>
        None
    }

    fixpoint(postMap(rec))(expr)
  }

  private val typedIds: scala.collection.mutable.Map[TypeTree, List[Identifier]] =
    scala.collection.mutable.Map.empty.withDefaultValue(List.empty)

  /** Normalizes identifiers in an expression to enable some notion of structural
    * equality between expressions on which usual equality doesn't make sense
    * (i.e. closures).
    *
    * This function relies on the static map `typedIds` to ensure identical
    * structures and must therefore be synchronized.
    */
  def normalizeStructure(expr: Expr): (Expr, Map[Identifier, Identifier]) = synchronized {
    val allVars : Seq[Identifier] = fold[Seq[Identifier]] {
      (expr, idSeqs) => idSeqs.foldLeft(expr match {
        case Lambda(args, _) => args.map(_.id)
        case Forall(args, _) => args.map(_.id)
        case LetDef(fd, _) => fd.paramIds
        case Let(i, _, _) => Seq(i)
        case MatchExpr(_, cses) => cses.flatMap(_.pattern.binders)
        case Passes(_, _, cses) => cses.flatMap(_.pattern.binders)
        case Variable(id) => Seq(id)
        case _ => Seq.empty[Identifier]
      })((acc, seq) => acc ++ seq)
    } (expr).distinct

    val grouped : Map[TypeTree, Seq[Identifier]] = allVars.groupBy(_.getType)
    val subst = grouped.foldLeft(Map.empty[Identifier, Identifier]) { case (subst, (tpe, ids)) =>
      val currentVars = typedIds(tpe)

      val freshCount = ids.size - currentVars.size
      val typedVars = if (freshCount > 0) {
        val allIds = currentVars ++ List.range(0, freshCount).map(_ => FreshIdentifier("x", tpe, true))
        typedIds += tpe -> allIds
        allIds
      } else {
        currentVars
      }

      subst ++ (ids zip typedVars)
    }

    val normalized = postMap {
      case Lambda(args, body) => Some(Lambda(args.map(vd => ValDef(subst(vd.id), vd.tpe)), body))
      case Forall(args, body) => Some(Forall(args.map(vd => ValDef(subst(vd.id), vd.tpe)), body))
      case Let(i, e, b)       => Some(Let(subst(i), e, b))
      case MatchExpr(scrut, cses) => Some(MatchExpr(scrut, cses.map { cse =>
        cse.copy(pattern = replacePatternBinders(cse.pattern, subst))
      }))
      case Passes(in, out, cses) => Some(Passes(in, out, cses.map { cse =>
        cse.copy(pattern = replacePatternBinders(cse.pattern, subst))
      }))
      case Variable(id) => Some(Variable(subst(id)))
      case _ => None
    } (expr)

    (normalized, subst)
  }

  /** Returns '''true''' if the formula is Ground,
    * which means that it does not contain any variable ([[purescala.ExprOps#variablesOf]] e is empty)
    * and [[purescala.ExprOps#isDeterministic isDeterministic]]
    */
  def isGround(e: Expr): Boolean = {
    variablesOf(e).isEmpty && isDeterministic(e)
  }

  /** Returns a function which can simplify all ground expressions which appear in a program context.
    */
  def evalGround(ctx: LeonContext, program: Program): Expr => Expr = {
    import evaluators._

    val eval = new DefaultEvaluator(ctx, program)

    def rec(e: Expr): Option[Expr] = e match {
      case l: Terminal => None
      case e if isGround(e) => eval.eval(e) match {
        case EvaluationResults.Successful(v) => Some(v)
        case _ => None
      }
      case _ => None
    }

    preMap(rec)
  }

  /** Simplifies let expressions
    *
    *  - removes lets when expression never occurs
    *  - simplifies when expressions occurs exactly once
    *  - expands when expression is just a variable.
    *
    * @note the code is simple but far from optimal (many traversals...)
    */
  def simplifyLets(expr: Expr) : Expr = {
    def simplerLet(t: Expr) : Option[Expr] = t match {

      case letExpr @ Let(i, t: Terminal, b) if isDeterministic(b) =>
        Some(replace(Map(Variable(i) -> t), b))

      case letExpr @ Let(i,e,b) if isDeterministic(b) => {
        val occurrences = count {
          case Variable(x) if x == i => 1
          case _ => 0
        }(b)

        if(occurrences == 0) {
          Some(b)
        } else if(occurrences == 1) {
          Some(replace(Map(Variable(i) -> e), b))
        } else {
          None
        }
      }

      case letTuple @ LetTuple(ids, Tuple(exprs), body) if isDeterministic(body) =>
        var newBody = body

        val (remIds, remExprs) = (ids zip exprs).filter {
          case (id, value: Terminal) =>
            newBody = replace(Map(Variable(id) -> value), newBody)
            //we replace, so we drop old
            false
          case (id, value) =>
            val occurences = count {
              case Variable(x) if x == id => 1
              case _ => 0
            }(body)

            if(occurences == 0) {
              false
            } else if(occurences == 1) {
              newBody = replace(Map(Variable(id) -> value), newBody)
              false
            } else {
              true
            }
        }.unzip

        Some(Constructors.letTuple(remIds, tupleWrap(remExprs), newBody))

      case l @ LetTuple(ids, tExpr: Terminal, body) if isDeterministic(body) =>
        val substMap : Map[Expr,Expr] = ids.map(Variable(_) : Expr).zipWithIndex.toMap.map {
          case (v,i) => v -> tupleSelect(tExpr, i + 1, true).copiedFrom(v)
        }

        Some(replace(substMap, body))

      case l @ LetTuple(ids, tExpr, body) if isDeterministic(body) =>
        val arity = ids.size
        val zeroVec = Seq.fill(arity)(0)
        val idMap   = ids.zipWithIndex.toMap.mapValues(i => zeroVec.updated(i, 1))

        // A map containing vectors of the form (0, ..., 1, ..., 0) where
        // the one corresponds to the index of the identifier in the
        // LetTuple. The idea is that we can sum such vectors up to compute
        // the occurences of all variables in one traversal of the
        // expression.

        val occurences : Seq[Int] = fold[Seq[Int]]({ case (e, subs) =>
          e match {
            case Variable(x) => idMap.getOrElse(x, zeroVec)
            case _ => subs.foldLeft(zeroVec) { case (a1, a2) =>
                (a1 zip a2).map(p => p._1 + p._2)
              }
          }
        })(body)

        val total = occurences.sum

        if(total == 0) {
          Some(body)
        } else if(total == 1) {
          val substMap : Map[Expr,Expr] = ids.map(Variable(_) : Expr).zipWithIndex.toMap.map {
            case (v,i) => v -> tupleSelect(tExpr, i + 1, ids.size).copiedFrom(v)
          }

          Some(replace(substMap, body))
        } else {
          None
        }

      case _ => None
    }

    postMap(simplerLet)(expr)
  }

  /** Fully expands all let expressions. */
  def expandLets(expr: Expr) : Expr = {
    def rec(ex: Expr, s: Map[Identifier,Expr]) : Expr = ex match {
      case v @ Variable(id) if s.isDefinedAt(id) => rec(s(id), s)
      case l @ Let(i,e,b) => rec(b, s + (i -> rec(e, s)))
      case i @ IfExpr(t1,t2,t3) => IfExpr(rec(t1, s),rec(t2, s),rec(t3, s))
      case m @ MatchExpr(scrut, cses) => matchExpr(rec(scrut, s), cses.map(inCase(_, s))).setPos(m)
      case p @ Passes(in, out, cses) => Passes(rec(in, s), rec(out,s), cses.map(inCase(_, s))).setPos(p)
      case n @ Operator(args, recons) => {
        var change = false
        val rargs = args.map(a => {
          val ra = rec(a, s)
          if(ra != a) {
            change = true
            ra
          } else {
            a
          }
        })
        if(change)
          recons(rargs)
        else
          n
      }
      case unhandled => scala.sys.error("Unhandled case in expandLets: " + unhandled)
    }

    def inCase(cse: MatchCase, s: Map[Identifier,Expr]) : MatchCase = {
      import cse._
      MatchCase(pattern, optGuard map { rec(_, s) }, rec(rhs,s))
    }

    rec(expr, Map.empty)
  }

  /** Lifts lets to top level.
    *
    * Does not push any used variable out of scope.
    * Assumes no match expressions (i.e. matchToIfThenElse has been called on e)
    */
  def liftLets(e: Expr): Expr = {

    type C = Seq[(Identifier, Expr)]

    def combiner(e: Expr, defs: Seq[C]): C = (e, defs) match {
      case (Let(i, ex, b), Seq(inDef, inBody)) =>
        inDef ++ ((i, ex) +: inBody)
      case _ =>
        defs.flatten
    }

    def noLet(e: Expr, defs: C) = e match {
      case Let(_, _, b) => (b, defs)
      case _ => (e, defs)
    }

    val (bd, defs) = genericTransform[C](noTransformer, noLet, combiner)(Seq())(e)

    defs.foldRight(bd){ case ((id, e), body) => Let(id, e, body) }
  }

  /** Generates substitutions necessary to transform scrutinee to equivalent
    * specialized cases
    *
    * {{{
    *    e match {
    *     case CaseClass((a, 42), c) => expr
    *    }
    * }}}
    * will return, for the first pattern:
    * {{{
    *    Map(
    *     e -> CaseClass(t, c),
    *     t -> (a, b2),
    *     b2 -> 42,
    *    )
    * }}}
    *
    * @note UNUSED, is not maintained
    */
  def patternSubstitutions(in: Expr, pattern: Pattern): Seq[(Expr, Expr)] ={
    def rec(in: Expr, pattern: Pattern): Seq[(Expr, Expr)] = pattern match {
      case InstanceOfPattern(ob, cct: CaseClassType) =>
        val pt = CaseClassPattern(ob, cct, cct.fields.map { f =>
          WildcardPattern(Some(FreshIdentifier(f.id.name, f.getType)))
        })
        rec(in, pt)

      case TuplePattern(_, subps) =>
        val TupleType(subts) = in.getType
        val subExprs = (subps zip subts).zipWithIndex map {
          case ((p, t), index) => p.binder.map(_.toVariable).getOrElse(tupleSelect(in, index+1, subps.size))
        }

        // Special case to get rid of (a,b) match { case (c,d) => .. }
        val subst0 = in match {
          case Tuple(ts) =>
            ts zip subExprs
          case _ =>
            Seq(in -> tupleWrap(subExprs))
        }

        subst0 ++ ((subExprs zip subps) flatMap {
          case (e, p) => recBinder(e, p)
        })

      case CaseClassPattern(_, cct, subps) =>
        val subExprs = (subps zip cct.fields) map {
          case (p, f) => p.binder.map(_.toVariable).getOrElse(caseClassSelector(cct, in, f.id))
        }

        // Special case to get rid of Cons(a,b) match { case Cons(c,d) => .. }
        val subst0 = in match {
          case CaseClass(`cct`, args) =>
            args zip subExprs
          case _ =>
            Seq(in -> CaseClass(cct, subExprs))
        }

        subst0 ++ ((subExprs zip subps) flatMap {
          case (e, p) => recBinder(e, p)
        })

      case LiteralPattern(_, v) =>
        Seq(in -> v)

      case _ =>
        Seq()
    }

    def recBinder(in: Expr, pattern: Pattern): Seq[(Expr, Expr)] = {
      (pattern, pattern.binder) match {
        case (_: WildcardPattern, Some(b)) =>
          Seq(in -> b.toVariable)
        case (p, Some(b)) =>
          val bv = b.toVariable
          Seq(in -> bv) ++ rec(bv, pattern)
        case _ =>
          rec(in, pattern)
      }
    }

    recBinder(in, pattern).filter{ case (a, b) => a != b }
  }

  /** Recursively transforms a pattern on a boolean formula expressing the conditions for the input expression, possibly including name binders
    *
    * For example, the following pattern on the input `i`
    * {{{
    * case m @ MyCaseClass(t: B, (_, 7)) =>
    * }}}
    * will yield the following condition before simplification (to give some flavour)
    *
    * {{{and(IsInstanceOf(MyCaseClass, i), and(Equals(m, i), InstanceOfClass(B, i.t), equals(i.k.arity, 2), equals(i.k._2, 7))) }}}
    *
    * Pretty-printed, this would be:
    * {{{
    * i.instanceOf[MyCaseClass] && m == i && i.t.instanceOf[B] && i.k.instanceOf[Tuple2] && i.k._2 == 7
    * }}}
    *
    * @see [[purescala.Expressions.Pattern]]
    */
  def conditionForPattern(in: Expr, pattern: Pattern, includeBinders: Boolean = false): Expr = {
    def bind(ob: Option[Identifier], to: Expr): Expr = {
      if (!includeBinders) {
        BooleanLiteral(true)
      } else {
        ob.map(id => Equals(Variable(id), to)).getOrElse(BooleanLiteral(true))
      }
    }

    def rec(in: Expr, pattern: Pattern): Expr = {
      pattern match {
        case WildcardPattern(ob) =>
          bind(ob, in)

        case InstanceOfPattern(ob, ct) =>
          if (ct.parent.isEmpty) {
            bind(ob, in)
          } else {
            and(IsInstanceOf(in, ct), bind(ob, in))
          }

        case CaseClassPattern(ob, cct, subps) =>
          assert(cct.fields.size == subps.size)
          val pairs = cct.fields.map(_.id).toList zip subps.toList
          val subTests = pairs.map(p => rec(caseClassSelector(cct, in, p._1), p._2))
          val together = and(bind(ob, in) +: subTests :_*)
          and(IsInstanceOf(in, cct), together)

        case TuplePattern(ob, subps) =>
          val TupleType(tpes) = in.getType
          assert(tpes.size == subps.size)
          val subTests = subps.zipWithIndex.map{case (p, i) => rec(tupleSelect(in, i+1, subps.size), p)}
          and(bind(ob, in) +: subTests: _*)

        case up@UnapplyPattern(ob, fd, subps) =>
          def someCase(e: Expr) = {
            // In the case where unapply returns a Some, it is enough that the subpatterns match
            andJoin(unwrapTuple(e, subps.size) zip subps map { case (ex, p) => rec(ex, p).setPos(p) }).setPos(e)
          }
          and(up.patternMatch(in, BooleanLiteral(false), someCase).setPos(in), bind(ob, in))

        case LiteralPattern(ob,lit) =>
          and(Equals(in,lit), bind(ob,in))
      }
    }

    rec(in, pattern)
  }

  /** Converts the pattern applied to an input to a map between identifiers and expressions */
  def mapForPattern(in: Expr, pattern: Pattern) : Map[Identifier,Expr] = {
    def bindIn(id: Option[Identifier], cast: Option[ClassType] = None): Map[Identifier,Expr] = id match {
      case None => Map()
      case Some(id) => Map(id -> cast.map(asInstOf(in, _)).getOrElse(in))
    }
    pattern match {
      case CaseClassPattern(b, cct, subps) =>
        assert(cct.fields.size == subps.size)
        val pairs = cct.fields.map(_.id).toList zip subps.toList
        val subMaps = pairs.map(p => mapForPattern(caseClassSelector(cct, asInstOf(in, cct), p._1), p._2))
        val together = subMaps.flatten.toMap
        bindIn(b, Some(cct)) ++ together

      case TuplePattern(b, subps) =>
        val TupleType(tpes) = in.getType
        assert(tpes.size == subps.size)

        val maps = subps.zipWithIndex.map{case (p, i) => mapForPattern(tupleSelect(in, i+1, subps.size), p)}
        val map = maps.flatten.toMap
        bindIn(b) ++ map

      case up@UnapplyPattern(b, _, subps) =>
        bindIn(b) ++ unwrapTuple(up.getUnsafe(in), subps.size).zip(subps).flatMap {
          case (e, p) => mapForPattern(e, p)
        }.toMap

      case other =>
        bindIn(other.binder)
    }
  }

  /** Rewrites all pattern-matching expressions into if-then-else expressions
    * Introduces additional error conditions. Does not introduce additional variables.
    */
  def matchToIfThenElse(expr: Expr): Expr = {

    def rewritePM(e: Expr): Option[Expr] = e match {
      case m @ MatchExpr(scrut, cases) =>
        // println("Rewriting the following PM: " + e)

        val condsAndRhs = for(cse <- cases) yield {
          val map = mapForPattern(scrut, cse.pattern)
          val patCond = conditionForPattern(scrut, cse.pattern, includeBinders = false)
          val realCond = cse.optGuard match {
            case Some(g) => and(patCond, replaceFromIDs(map, g))
            case None => patCond
          }
          val newRhs = replaceFromIDs(map, cse.rhs)
          (realCond, newRhs)
        }

        val bigIte = condsAndRhs.foldRight[Expr](Error(m.getType, "Match is non-exhaustive").copiedFrom(m))((p1, ex) => {
          if(p1._1 == BooleanLiteral(true)) {
            p1._2
          } else {
            IfExpr(p1._1, p1._2, ex)
          }
        })

        Some(bigIte)

      case p: Passes =>
        // This introduces a MatchExpr
        Some(p.asConstraint)

      case _ => None
    }

    preMap(rewritePM)(expr)
  }

  /** For each case in the [[purescala.Expressions.MatchExpr MatchExpr]], concatenates the path condition with the newly induced conditions.
   *
   *  Each case holds the conditions on other previous cases as negative.
   *
    * @see [[purescala.ExprOps#conditionForPattern conditionForPattern]]
    * @see [[purescala.ExprOps#mapForPattern mapForPattern]]
    */
  def matchExprCaseConditions(m: MatchExpr, pathCond: List[Expr]) : Seq[List[Expr]] = {
    val MatchExpr(scrut, cases) = m
    var pcSoFar = pathCond
    for (c <- cases) yield {

      val g = c.optGuard getOrElse BooleanLiteral(true)
      val cond = conditionForPattern(scrut, c.pattern, includeBinders = true)
      val localCond = pcSoFar :+ cond :+ g

      // These contain no binders defined in this MatchCase
      val condSafe = conditionForPattern(scrut, c.pattern)
      val gSafe = replaceFromIDs(mapForPattern(scrut, c.pattern),g)
      pcSoFar ::= not(and(condSafe, gSafe))

      localCond
    }
  }

  /** Condition to pass this match case, expressed w.r.t scrut only */
  def matchCaseCondition(scrut: Expr, c: MatchCase): Expr = {

    val patternC = conditionForPattern(scrut, c.pattern, includeBinders = false)

    c.optGuard match {
      case Some(g) =>
        // guard might refer to binders
        val map  = mapForPattern(scrut, c.pattern)
        and(patternC, replaceFromIDs(map, g))

      case None =>
        patternC
    }
  }

  /** Returns the path conditions for each of the case passes.
    *
    * Each case holds the conditions on other previous cases as negative.
    */
  def passesPathConditions(p : Passes, pathCond: List[Expr]) : Seq[List[Expr]] = {
    matchExprCaseConditions(MatchExpr(p.in, p.cases), pathCond)
  }

  /**
   * Returns a pattern from an expression, and a guard if any.
   */
  def expressionToPattern(e : Expr) : (Pattern, Expr) = {
    var guard : Expr = BooleanLiteral(true)
    def rec(e : Expr) : Pattern = e match {
      case CaseClass(cct, fields) => CaseClassPattern(None, cct, fields map rec)
      case Tuple(subs) => TuplePattern(None, subs map rec)
      case l : Literal[_] => LiteralPattern(None, l)
      case Variable(i) => WildcardPattern(Some(i))
      case other =>
        val id = FreshIdentifier("other", other.getType, true)
        guard = and(guard, Equals(Variable(id), other))
        WildcardPattern(Some(id))
    }
    (rec(e), guard)
  }

  /**
    * Takes a pattern and returns an expression that corresponds to it.
    * Also returns a sequence of `Identifier -> Expr` pairs which
    * represent the bindings for intermediate binders (from outermost to innermost)
    */
  def patternToExpression(p: Pattern, expectedType: TypeTree): (Expr, Seq[(Identifier, Expr)]) = {
    def fresh(tp : TypeTree) = FreshIdentifier("binder", tp, true)
    var ieMap = Seq[(Identifier, Expr)]()
    def addBinding(b : Option[Identifier], e : Expr) = b foreach { ieMap +:= (_, e) }
    def rec(p : Pattern, expectedType : TypeTree) : Expr = p match {
      case WildcardPattern(b) =>
        Variable(b getOrElse fresh(expectedType))
      case LiteralPattern(b, lit) =>
        addBinding(b,lit)
        lit
      case InstanceOfPattern(b, ct) => ct match {
        case act: AbstractClassType =>
          // @mk: This seems dubious, in the sense that it just binds the expression
          //      of the AbstractClassType to an id instead of going case-wise.
          //      I think this is sufficient for the use of this function though:
          //      it is only used to generate examples so it is followed by a type-aware enumerator.
          val e = Variable(fresh(act))
          addBinding(b, e)
          e

        case cct: CaseClassType =>
          val fields = cct.fields map { f => Variable(fresh(f.getType)) }
          val e = CaseClass(cct, fields)
          addBinding(b, e)
          e
      }
      case TuplePattern(b, subs) =>
        val TupleType(subTypes) = expectedType
        val e = Tuple(subs zip subTypes map {
          case (sub, subType) => rec(sub, subType)
        })
        addBinding(b, e)
        e
      case CaseClassPattern(b, cct, subs) =>
        val e = CaseClass(cct, subs zip cct.fieldsTypes map { case (sub,tp) => rec(sub,tp) })
        addBinding(b, e)
        e
      case up@UnapplyPattern(b, fd, subs) =>
        // TODO: Support this
        NoTree(expectedType)
    }

    (rec(p, expectedType), ieMap)

  }


  /** Rewrites all map accesses with additional error conditions. */
  def mapGetWithChecks(expr: Expr): Expr = {
    postMap({
      case mg @ MapApply(m,k) =>
        val ida = MapIsDefinedAt(m, k)
        Some(IfExpr(ida, mg, Error(mg.getType, "Key not found for map access").copiedFrom(mg)).copiedFrom(mg))

      case _=>
        None
    })(expr)
  }

  /** Returns simplest value of a given type */
  def simplestValue(tpe: TypeTree) : Expr = tpe match {
    case StringType                 => StringLiteral("")
    case Int32Type                  => IntLiteral(0)
    case RealType               	  => FractionalLiteral(0, 1)
    case IntegerType                => InfiniteIntegerLiteral(0)
    case CharType                   => CharLiteral('a')
    case BooleanType                => BooleanLiteral(false)
    case UnitType                   => UnitLiteral()
    case SetType(baseType)          => FiniteSet(Set(), baseType)
    case MapType(fromType, toType)  => FiniteMap(Map(), fromType, toType)
    case TupleType(tpes)            => Tuple(tpes.map(simplestValue))
    case ArrayType(tpe)             => EmptyArray(tpe)

    case act @ AbstractClassType(acd, tpe) =>
      val ccDesc = act.knownCCDescendants

      def isRecursive(cct: CaseClassType): Boolean = {
        cct.fieldsTypes.exists{
          case AbstractClassType(fieldAcd, _) => acd.root == fieldAcd.root
          case CaseClassType(fieldCcd, _) => acd.root == fieldCcd.root
          case _ => false
        }
      }

      val nonRecChildren = ccDesc.filterNot(isRecursive).sortBy(_.fields.size)

      nonRecChildren.headOption match {
        case Some(cct) =>
          simplestValue(cct)

        case None =>
          throw LeonFatalError(act +" does not seem to be well-founded")
      }

    case cct: CaseClassType =>
      CaseClass(cct, cct.fieldsTypes.map(t => simplestValue(t)))

    case tp: TypeParameter =>
      GenericValue(tp, 0)

<<<<<<< HEAD
    case FunctionType(from, to) =>
      val args = from.map(tpe => ValDef(FreshIdentifier("x", tpe, alwaysShowUniqueID = true)))
      Lambda(args, simplestValue(to))
=======
    case ft @ FunctionType(from, to) =>
      PartialLambda(Seq.empty, Some(simplestValue(to)), ft)
>>>>>>> f4b1e95d

    case _ => throw LeonFatalError("I can't choose simplest value for type " + tpe)
  }

  def valuesOf(tp: TypeTree): Stream[Expr] = {
    import utils.StreamUtils._
    tp match {
      case BooleanType =>
        Stream(BooleanLiteral(false), BooleanLiteral(true))
      case Int32Type =>
        Stream.iterate(0) { prev =>
          if (prev > 0) -prev else -prev + 1
        } map IntLiteral
      case IntegerType =>
        Stream.iterate(BigInt(0)) { prev =>
          if (prev > 0) -prev else -prev + 1
        } map InfiniteIntegerLiteral
      case UnitType =>
        Stream(UnitLiteral())
      case tp: TypeParameter =>
        Stream.from(0) map (GenericValue(tp, _))
      case TupleType(stps) =>
        cartesianProduct(stps map (tp => valuesOf(tp))) map Tuple
      case SetType(base) =>
        def elems = valuesOf(base)
        elems.scanLeft(Stream(FiniteSet(Set(), base): Expr)){ (prev, curr) =>
          prev flatMap {
            case fs@FiniteSet(elems, tp) =>
              Stream(fs, FiniteSet(elems + curr, tp))
          }
        }.flatten // FIXME Need cp οr is this fine?
      case cct: CaseClassType =>
        cartesianProduct(cct.fieldsTypes map valuesOf) map (CaseClass(cct, _))
      case act: AbstractClassType =>
        interleave(act.knownCCDescendants.map(cct => valuesOf(cct)))
    }
  }


  /** Hoists all IfExpr at top level.
    *
    * Guarantees that all IfExpr will be at the top level and as soon as you
    * encounter a non-IfExpr, then no more IfExpr can be found in the
    * sub-expressions
    *
    * Assumes no match expressions
    */
  def hoistIte(expr: Expr): Expr = {
    def transform(expr: Expr): Option[Expr] = expr match {
      case IfExpr(c, t, e) => None

      case nop@Operator(ts, op) => {
        val iteIndex = ts.indexWhere{ case IfExpr(_, _, _) => true case _ => false }
        if(iteIndex == -1) None else {
          val (beforeIte, startIte) = ts.splitAt(iteIndex)
          val afterIte = startIte.tail
          val IfExpr(c, t, e) = startIte.head
          Some(IfExpr(c,
            op(beforeIte ++ Seq(t) ++ afterIte).copiedFrom(nop),
            op(beforeIte ++ Seq(e) ++ afterIte).copiedFrom(nop)
          ))
        }
      }
      case _ => None
    }

    postMap(transform, applyRec = true)(expr)
  }

  private def noCombiner(e: Expr, subCs: Seq[Unit]) = ()
  private def noTransformer[C](e: Expr, c: C) = (e, c)

  def simpleTransform(pre: Expr => Expr, post: Expr => Expr)(expr: Expr) = {
    val newPre  = (e: Expr, c: Unit) => (pre(e), ())
    val newPost = (e: Expr, c: Unit) => (post(e), ())

    genericTransform[Unit](newPre, newPost, noCombiner)(())(expr)._1
  }

  def simplePreTransform(pre: Expr => Expr)(expr: Expr) = {
    val newPre  = (e: Expr, c: Unit) => (pre(e), ())

    genericTransform[Unit](newPre, (_, _), noCombiner)(())(expr)._1
  }

  def simplePostTransform(post: Expr => Expr)(expr: Expr) = {
    val newPost = (e: Expr, c: Unit) => (post(e), ())

    genericTransform[Unit]((e,c) => (e, None), newPost, noCombiner)(())(expr)._1
  }

  /** Simplify If expressions when the branch is predetermined by the path condition */
  def simplifyTautologies(sf: SolverFactory[Solver])(expr : Expr) : Expr = {
    val solver = SimpleSolverAPI(sf)

    def pre(e : Expr) = e match {

      case LetDef(fd, expr) if fd.hasPrecondition =>
       val pre = fd.precondition.get

        solver.solveVALID(pre) match {
          case Some(true)  =>
            fd.precondition = None

          case Some(false) => solver.solveSAT(pre) match {
            case (Some(false), _) =>
              fd.precondition = Some(BooleanLiteral(false).copiedFrom(e))
            case _ =>
          }
          case None =>
        }

        e

      case IfExpr(cond, thenn, elze) =>
        try {
          solver.solveVALID(cond) match {
            case Some(true)  => thenn
            case Some(false) => solver.solveVALID(Not(cond)) match {
              case Some(true) => elze
              case _ => e
            }
            case None => e
          }
        } catch {
          // let's give up when the solver crashes
          case _ : Exception => e
        }

      case _ => e
    }

    simplePreTransform(pre)(expr)
  }

  def simplifyPaths(sf: SolverFactory[Solver], initC: List[Expr] = Nil): Expr => Expr = {
    new SimplifierWithPaths(sf, initC).transform
  }

  trait Traverser[T] {
    def traverse(e: Expr): T
  }

  object CollectorWithPaths {
    def apply[T](p: PartialFunction[Expr,T]): CollectorWithPaths[(T, Expr)] = new CollectorWithPaths[(T, Expr)] {
      def collect(e: Expr, path: Seq[Expr]): Option[(T, Expr)] = if (!p.isDefinedAt(e)) None else {
        Some(p(e) -> and(path: _*))
      }
    }
  }

  trait CollectorWithPaths[T] extends TransformerWithPC with Traverser[Seq[T]] {
    type C = Seq[Expr]
    protected val initC : C = Nil
    def register(e: Expr, path: C) = path :+ e

    private var results: Seq[T] = Nil

    def collect(e: Expr, path: Seq[Expr]): Option[T]

    def walk(e: Expr, path: Seq[Expr]): Option[Expr] = None

    override def rec(e: Expr, path: Seq[Expr]) = {
      collect(e, path).foreach { results :+= _ }
      walk(e, path) match {
        case Some(r) => r
        case _ => super.rec(e, path)
      }
    }

    def traverse(funDef: FunDef): Seq[T] = traverse(funDef.fullBody)

    def traverse(e: Expr): Seq[T] = traverse(e, initC)

    def traverse(e: Expr, init: Expr): Seq[T] = traverse(e, Seq(init))

    def traverse(e: Expr, init: Seq[Expr]): Seq[T] = {
      results = Nil
      rec(e, init)
      results
    }
  }


  def collectWithPC[T](f: PartialFunction[Expr, T])(expr: Expr): Seq[(T, Expr)] = {
    CollectorWithPaths(f).traverse(expr)
  }

  def patternSize(p: Pattern): Int = p match {
    case wp: WildcardPattern =>
      1
    case _ =>
      1 + p.binder.size + p.subPatterns.map(patternSize).sum
  }

  def formulaSize(e: Expr): Int = e match {
    case ml: MatchExpr =>
      formulaSize(ml.scrutinee) + ml.cases.map {
        case MatchCase(p, og, rhs) =>
          formulaSize(rhs) + og.map(formulaSize).getOrElse(0) + patternSize(p)
      }.sum

    case Operator(es, _) =>
      es.map(formulaSize).sum+1
  }

  /** Returns true if the expression is deterministic / does not contain any [[purescala.Expressions.Choose Choose]] or [[purescala.Expressions.Hole Hole]]*/
  def isDeterministic(e: Expr): Boolean = {
    preTraversal{
      case Choose(_) => return false
      case Hole(_, _) => return false
      //@EK FIXME: do we need it?
      //case Error(_, _) => return false
      case _ =>
    }(e)
    true
  }

  /** Returns the value for an identifier given a model. */
  def valuateWithModel(model: Model)(id: Identifier): Expr = {
    model.getOrElse(id, simplestValue(id.getType))
  }

  /** Substitute (free) variables in an expression with values form a model.
    *
    * Complete with simplest values in case of incomplete model.
    */
  def valuateWithModelIn(expr: Expr, vars: Set[Identifier], model: Model): Expr = {
    val valuator = valuateWithModel(model) _
    replace(vars.map(id => Variable(id) -> valuator(id)).toMap, expr)
  }
  
  /** Simple, local optimization on string */
  def simplifyString(expr: Expr): Expr = {
    def simplify0(expr: Expr): Expr = (expr match {
      case StringConcat(StringLiteral(""), b) => b
      case StringConcat(b, StringLiteral("")) => b
      case StringConcat(StringLiteral(a), StringLiteral(b)) => StringLiteral(a + b)
      case StringLength(StringLiteral(a)) => InfiniteIntegerLiteral(a.length)
      case SubString(StringLiteral(a), InfiniteIntegerLiteral(start), InfiniteIntegerLiteral(end)) => StringLiteral(a.substring(start.toInt, end.toInt))
      case _ => expr
    }).copiedFrom(expr)
    simplify0(expr)
    fixpoint(simplePostTransform(simplify0))(expr)
  }

  /** Simple, local simplification on arithmetic
    *
    * You should not assume anything smarter than some constant folding and
    * simple cancellation. To avoid infinite cycle we only apply simplification
    * that reduce the size of the tree. The only guarantee from this function is
    * to not augment the size of the expression and to be sound.
    */
  def simplifyArithmetic(expr: Expr): Expr = {
    def simplify0(expr: Expr): Expr = (expr match {
      case Plus(InfiniteIntegerLiteral(i1), InfiniteIntegerLiteral(i2)) => InfiniteIntegerLiteral(i1 + i2)
      case Plus(InfiniteIntegerLiteral(zero), e) if zero == BigInt(0) => e
      case Plus(e, InfiniteIntegerLiteral(zero)) if zero == BigInt(0) => e
      case Plus(e1, UMinus(e2)) => Minus(e1, e2)
      case Plus(Plus(e, InfiniteIntegerLiteral(i1)), InfiniteIntegerLiteral(i2)) => Plus(e, InfiniteIntegerLiteral(i1+i2))
      case Plus(Plus(InfiniteIntegerLiteral(i1), e), InfiniteIntegerLiteral(i2)) => Plus(InfiniteIntegerLiteral(i1+i2), e)

      case Minus(e, InfiniteIntegerLiteral(zero)) if zero == BigInt(0) => e
      case Minus(InfiniteIntegerLiteral(zero), e) if zero == BigInt(0) => UMinus(e)
      case Minus(InfiniteIntegerLiteral(i1), InfiniteIntegerLiteral(i2)) => InfiniteIntegerLiteral(i1 - i2)
      case Minus(e1, UMinus(e2)) => Plus(e1, e2)
      case Minus(e1, Minus(UMinus(e2), e3)) => Plus(e1, Plus(e2, e3))

      case UMinus(InfiniteIntegerLiteral(x)) => InfiniteIntegerLiteral(-x)
      case UMinus(UMinus(x)) => x
      case UMinus(Plus(UMinus(e1), e2)) => Plus(e1, UMinus(e2))
      case UMinus(Minus(e1, e2)) => Minus(e2, e1)

      case Times(InfiniteIntegerLiteral(i1), InfiniteIntegerLiteral(i2)) => InfiniteIntegerLiteral(i1 * i2)
      case Times(InfiniteIntegerLiteral(one), e) if one == BigInt(1) => e
      case Times(InfiniteIntegerLiteral(mone), e) if mone == BigInt(-1) => UMinus(e)
      case Times(e, InfiniteIntegerLiteral(one)) if one == BigInt(1) => e
      case Times(InfiniteIntegerLiteral(zero), _) if zero == BigInt(0) => InfiniteIntegerLiteral(0)
      case Times(_, InfiniteIntegerLiteral(zero)) if zero == BigInt(0) => InfiniteIntegerLiteral(0)
      case Times(InfiniteIntegerLiteral(i1), Times(InfiniteIntegerLiteral(i2), t)) => Times(InfiniteIntegerLiteral(i1*i2), t)
      case Times(InfiniteIntegerLiteral(i1), Times(t, InfiniteIntegerLiteral(i2))) => Times(InfiniteIntegerLiteral(i1*i2), t)
      case Times(InfiniteIntegerLiteral(i), UMinus(e)) => Times(InfiniteIntegerLiteral(-i), e)
      case Times(UMinus(e), InfiniteIntegerLiteral(i)) => Times(e, InfiniteIntegerLiteral(-i))
      case Times(InfiniteIntegerLiteral(i1), Division(e, InfiniteIntegerLiteral(i2))) if i2 != BigInt(0) && i1 % i2 == BigInt(0) => Times(InfiniteIntegerLiteral(i1/i2), e)

      case Division(InfiniteIntegerLiteral(i1), InfiniteIntegerLiteral(i2)) if i2 != BigInt(0) => InfiniteIntegerLiteral(i1 / i2)
      case Division(e, InfiniteIntegerLiteral(one)) if one == BigInt(1) => e

      //here we put more expensive rules
      //btw, I know those are not the most general rules, but they lead to good optimizations :)
      case Plus(UMinus(Plus(e1, e2)), e3) if e1 == e3 => UMinus(e2)
      case Plus(UMinus(Plus(e1, e2)), e3) if e2 == e3 => UMinus(e1)
      case Minus(e1, e2) if e1 == e2 => InfiniteIntegerLiteral(0)
      case Minus(Plus(e1, e2), Plus(e3, e4)) if e1 == e4 && e2 == e3 => InfiniteIntegerLiteral(0)
      case Minus(Plus(e1, e2), Plus(Plus(e3, e4), e5)) if e1 == e4 && e2 == e3 => UMinus(e5)

      //default
      case e => e
    }).copiedFrom(expr)

    fixpoint(simplePostTransform(simplify0))(expr)
  }

  /**
   * Some helper methods for FractionalLiterals
   */
  def normalizeFraction(fl: FractionalLiteral) = {
    val FractionalLiteral(num, denom) = fl
    val modNum = if (num < 0) -num else num
    val modDenom = if (denom < 0) -denom else denom
    val divisor = modNum.gcd(modDenom)
    val simpNum = num / divisor
    val simpDenom = denom / divisor
    if (simpDenom < 0)
      FractionalLiteral(-simpNum, -simpDenom)
    else
      FractionalLiteral(simpNum, simpDenom)
  }

  val realzero = FractionalLiteral(0, 1)
  def floor(fl: FractionalLiteral): FractionalLiteral = {
    val FractionalLiteral(n, d) = normalizeFraction(fl)
    if (d == 0) throw new IllegalStateException("denominator zero")
    if (n == 0) realzero
    else if (n > 0) {
      //perform integer division
      FractionalLiteral(n / d, 1)
    } else {
      //here the number is negative
      if (n % d == 0)
        FractionalLiteral(n / d, 1)
      else {
        //perform integer division and subtract 1
        FractionalLiteral(n / d - 1, 1)
      }
    }
  }

  /** Checks whether a predicate is inductive on a certain identifier.
    *
    * isInductive(foo(a, b), a) where a: List will check whether
    *    foo(Nil, b) and
    *    foo(t, b) => foo(Cons(h,t), b)
    */
  def isInductiveOn(sf: SolverFactory[Solver])(expr: Expr, on: Identifier): Boolean = on match {
    case IsTyped(origId, AbstractClassType(cd, tps)) =>

      val toCheck = cd.knownDescendants.collect {
        case ccd: CaseClassDef =>
          val cct = CaseClassType(ccd, tps)

          val isType = IsInstanceOf(Variable(on), cct)

          val recSelectors = cct.fields.collect {
            case vd if vd.getType == on.getType => vd.id
          }

          if (recSelectors.isEmpty) {
            Seq()
          } else {
            val v = Variable(on)

            recSelectors.map{ s =>
              and(isType, expr, not(replace(Map(v -> caseClassSelector(cct, v, s)), expr)))
            }
          }
      }.flatten

      val solver = SimpleSolverAPI(sf)

      toCheck.forall { cond =>
        solver.solveSAT(cond)._1 match {
          case Some(false) =>
            true
          case Some(true)  =>
            false
          case None =>
            // Should we be optimistic here?
            false
        }
      }
    case _ =>
      false
  }

  /** Checks whether two trees are homomoprhic modulo an identifier map.
    *
    * Used for transformation tests.
    */
  def isHomomorphic(t1: Expr, t2: Expr)(implicit map: Map[Identifier, Identifier]): Boolean = {
    object Same {
      def unapply(tt: (Expr, Expr)): Option[(Expr, Expr)] = {
        if (tt._1.getClass == tt._2.getClass) {
          Some(tt)
        } else {
          None
        }
      }
    }

    def idHomo(i1: Identifier, i2: Identifier)(implicit map: Map[Identifier, Identifier]) = {
      i1 == i2 || map.get(i1).contains(i2)
    }

    def fdHomo(fd1: FunDef, fd2: FunDef)(implicit map: Map[Identifier, Identifier]) = {
      (fd1.params.size == fd2.params.size) && {
         val newMap = map +
           (fd1.id -> fd2.id) ++
           (fd1.paramIds zip fd2.paramIds)
         isHomo(fd1.fullBody, fd2.fullBody)(newMap)
      }
    }

    def isHomo(t1: Expr, t2: Expr)(implicit map: Map[Identifier,Identifier]): Boolean = {

      def casesMatch(cs1 : Seq[MatchCase], cs2 : Seq[MatchCase]) : Boolean = {
        def patternHomo(p1: Pattern, p2: Pattern): (Boolean, Map[Identifier, Identifier]) = (p1, p2) match {
          case (InstanceOfPattern(ob1, cd1), InstanceOfPattern(ob2, cd2)) =>
            (ob1.size == ob2.size && cd1 == cd2, Map((ob1 zip ob2).toSeq : _*))

          case (WildcardPattern(ob1), WildcardPattern(ob2)) =>
            (ob1.size == ob2.size, Map((ob1 zip ob2).toSeq : _*))

          case (CaseClassPattern(ob1, ccd1, subs1), CaseClassPattern(ob2, ccd2, subs2)) =>
            val m = Map[Identifier, Identifier]() ++ (ob1 zip ob2)

            if (ob1.size == ob2.size && ccd1 == ccd2 && subs1.size == subs2.size) {
              (subs1 zip subs2).map { case (p1, p2) => patternHomo(p1, p2) }.foldLeft((true, m)) {
                case ((b1, m1), (b2,m2)) => (b1 && b2, m1 ++ m2)
              }
            } else {
              (false, Map())
            }

          case (UnapplyPattern(ob1, fd1, subs1), UnapplyPattern(ob2, fd2, subs2)) =>
            val m = Map[Identifier, Identifier]() ++ (ob1 zip ob2)

            if (ob1.size == ob2.size && fd1 == fd2 && subs1.size == subs2.size) {
              (subs1 zip subs2).map { case (p1, p2) => patternHomo(p1, p2) }.foldLeft((true, m)) {
                case ((b1, m1), (b2,m2)) => (b1 && b2, m1 ++ m2)
              }
            } else {
              (false, Map())
            }

          case (TuplePattern(ob1, subs1), TuplePattern(ob2, subs2)) =>
            val m = Map[Identifier, Identifier]() ++ (ob1 zip ob2)

            if (ob1.size == ob2.size && subs1.size == subs2.size) {
              (subs1 zip subs2).map { case (p1, p2) => patternHomo(p1, p2) }.foldLeft((true, m)) {
                case ((b1, m1), (b2,m2)) => (b1 && b2, m1 ++ m2)
              }
            } else {
              (false, Map())
            }

          case (LiteralPattern(ob1, lit1), LiteralPattern(ob2,lit2)) =>
            (ob1.size == ob2.size && lit1 == lit2, (ob1 zip ob2).toMap)

          case _ =>
            (false, Map())
        }

        (cs1 zip cs2).forall {
          case (MatchCase(p1, g1, e1), MatchCase(p2, g2, e2)) =>
            val (h, nm) = patternHomo(p1, p2)
            val g = (g1, g2) match {
              case (Some(g1), Some(g2)) => isHomo(g1,g2)(map ++ nm)
              case (None, None) => true
              case _ => false
            }
            val e = isHomo(e1, e2)(map ++ nm)

            g && e && h
        }

      }

      import synthesis.Witnesses.Terminating

      val res = (t1, t2) match {
        case (Variable(i1), Variable(i2)) =>
          idHomo(i1, i2)

        case (Let(id1, v1, e1), Let(id2, v2, e2)) =>
          isHomo(v1, v2) &&
          isHomo(e1, e2)(map + (id1 -> id2))

        case (LetDef(fd1, e1), LetDef(fd2, e2)) =>
          fdHomo(fd1, fd2) &&
          isHomo(e1, e2)(map + (fd1.id -> fd2.id))

        case (MatchExpr(s1, cs1), MatchExpr(s2, cs2)) =>
          cs1.size == cs2.size && isHomo(s1, s2) && casesMatch(cs1,cs2)

        case (Passes(in1, out1, cs1), Passes(in2, out2, cs2)) =>
          cs1.size == cs2.size && isHomo(in1,in2) && isHomo(out1,out2) && casesMatch(cs1,cs2)

        case (FunctionInvocation(tfd1, args1), FunctionInvocation(tfd2, args2)) =>
          // TODO: Check type params
          fdHomo(tfd1.fd, tfd2.fd) &&
          (args1 zip args2).forall{ case (a1, a2) => isHomo(a1, a2) }

        case (Terminating(tfd1, args1), Terminating(tfd2, args2)) =>
          // TODO: Check type params
          fdHomo(tfd1.fd, tfd2.fd) &&
          (args1 zip args2).forall{ case (a1, a2) => isHomo(a1, a2) }

        // TODO: Seems a lot is missing, like Literals

        case Same(Operator(es1, _), Operator(es2, _)) =>
          (es1.size == es2.size) &&
          (es1 zip es2).forall{ case (e1, e2) => isHomo(e1, e2) }

        case _ =>
          false
      }

      res
    }

    isHomo(t1,t2)
  }

  /** Checks whether the match cases cover all possible inputs.
    *
    * Used when reconstructing pattern matching from ITE.
    *
    * e.g. The following:
    * {{{
    * list match {
    *   case Cons(_, Cons(_, a)) =>
    *
    *   case Cons(_, Nil) =>
    *
    *   case Nil =>
    *
    * }
    * }}}
    * is exaustive.
    *
    * @note Unused and unmaintained
    */
  def isMatchExhaustive(m: MatchExpr): Boolean = {

    /*
     * Takes the matrix of the cases per position/types:
     * e.g.
     * e match {   // Where e: (T1, T2, T3)
     *  case (P1, P2, P3) =>
     *  case (P4, P5, P6) =>
     *
     * becomes checked as:
     *   Seq( (T1, Seq(P1, P4)), (T2, Seq(P2, P5)), (T3, Seq(p3, p6)))
     *
     * We then check that P1+P4 covers every T1, etc..
     *
     * TODO: We ignore type parameters here, we might want to make sure it's
     * valid. What's Leon's semantics w.r.t. erasure?
     */
    def areExaustive(pss: Seq[(TypeTree, Seq[Pattern])]): Boolean = pss.forall { case (tpe, ps) =>

      tpe match {
        case TupleType(tpes) =>
          val subs = ps.collect {
            case TuplePattern(_, bs) =>
              bs
          }

          areExaustive(tpes zip subs.transpose)

        case _: ClassType =>

          def typesOf(tpe: TypeTree): Set[CaseClassDef] = tpe match {
            case AbstractClassType(ctp, _) =>
              ctp.knownDescendants.collect { case c: CaseClassDef => c }.toSet

            case CaseClassType(ctd, _) =>
              Set(ctd)

            case _ =>
              Set()
          }

          var subChecks = typesOf(tpe).map(_ -> Seq[Seq[Pattern]]()).toMap

          for (p <- ps) p match {
            case w: WildcardPattern =>
              // (a) Wildcard covers everything, no type left to check
              subChecks = Map.empty

            case InstanceOfPattern(_, cct) =>
              // (a: B) covers all Bs
              subChecks --= typesOf(cct)

            case CaseClassPattern(_, cct, subs) =>
              val ccd = cct.classDef
              // We record the patterns per types, if they still need to be checked
              if (subChecks contains ccd) {
                subChecks += (ccd -> (subChecks(ccd) :+ subs))
              }

            case _ =>
              sys.error("Unexpected case: "+p)
          }

          subChecks.forall { case (ccd, subs) =>
            val tpes = ccd.fields.map(_.getType)

            if (subs.isEmpty) {
              false
            } else {
              areExaustive(tpes zip subs.transpose)
            }
          }

        case BooleanType =>
          // make sure ps contains either
          // - Wildcard or
          // - both true and false
          (ps exists { _.isInstanceOf[WildcardPattern] }) || {
            var found = Set[Boolean]()
            ps foreach {
              case LiteralPattern(_, BooleanLiteral(b)) => found += b
              case _ => ()
            }
            (found contains true) && (found contains false)
          }

        case UnitType =>
          // Anything matches ()
          ps.nonEmpty
        
        case StringType =>
          // Can't possibly pattern match against all Strings one by one
          ps exists (_.isInstanceOf[WildcardPattern])

        case Int32Type =>
          // Can't possibly pattern match against all Ints one by one
          ps exists (_.isInstanceOf[WildcardPattern])

        case _ =>
          true
      }
    }

    val patterns = m.cases.map {
      case SimpleCase(p, _) =>
        p
      case GuardedCase(p, _,  _) =>
        return false
    }

    areExaustive(Seq((m.scrutinee.getType, patterns)))
  }

  /** Flattens a function that contains a LetDef with a direct call to it
    *
    * Used for merging synthesis results.
    *
    * {{{
    * def foo(a, b) {
    *   def bar(c, d) {
    *      if (..) { bar(c, d) } else { .. }
    *   }
    *   bar(b, a)
    * }
    * }}}
    * becomes
    * {{{
    * def foo(a, b) {
    *   if (..) { foo(b, a) } else { .. }
    * }
    * }}}
    */
  def flattenFunctions(fdOuter: FunDef, ctx: LeonContext, p: Program): FunDef = {
    fdOuter.body match {
      case Some(LetDef(fdInner, FunctionInvocation(tfdInner2, args))) if fdInner == tfdInner2.fd =>
        val argsDef  = fdOuter.paramIds
        val argsCall = args.collect { case Variable(id) => id }

        if (argsDef.toSet == argsCall.toSet) {
          val defMap = argsDef.zipWithIndex.toMap
          val rewriteMap = argsCall.map(defMap)

          val innerIdsToOuterIds = (fdInner.paramIds zip argsCall).toMap

          def pre(e: Expr) = e match {
            case FunctionInvocation(tfd, args) if tfd.fd == fdInner =>
              val newArgs = (args zip rewriteMap).sortBy(_._2)
              FunctionInvocation(fdOuter.typed(tfd.tps), newArgs.map(_._1))
            case Variable(id) =>
              Variable(innerIdsToOuterIds.getOrElse(id, id))
            case _ =>
              e
          }

          def mergePre(outer: Option[Expr], inner: Option[Expr]): Option[Expr] = (outer, inner) match {
            case (None, Some(ie)) =>
              Some(simplePreTransform(pre)(ie))
            case (Some(oe), None) =>
              Some(oe)
            case (None, None) =>
              None
            case (Some(oe), Some(ie)) =>
              Some(and(oe, simplePreTransform(pre)(ie)))
          }

          def mergePost(outer: Option[Expr], inner: Option[Expr]): Option[Expr] = (outer, inner) match {
            case (None, Some(ie)) =>
              Some(simplePreTransform(pre)(ie))
            case (Some(oe), None) =>
              Some(oe)
            case (None, None) =>
              None
            case (Some(oe), Some(ie)) =>
              val res = FreshIdentifier("res", fdOuter.returnType, true)
              Some(Lambda(Seq(ValDef(res)), and(
                application(oe, Seq(Variable(res))),
                application(simplePreTransform(pre)(ie), Seq(Variable(res)))
              )))
          }

          val newFd = fdOuter.duplicate()

          val simp = Simplifiers.bestEffort(ctx, p) _

          newFd.body          = fdInner.body.map(b => simplePreTransform(pre)(b))
          newFd.precondition  = mergePre(fdOuter.precondition, fdInner.precondition).map(simp)
          newFd.postcondition = mergePost(fdOuter.postcondition, fdInner.postcondition).map(simp)

          newFd
        } else {
          fdOuter
        }
      case _ =>
        fdOuter
    }
  }

  def expandAndSimplifyArithmetic(expr: Expr): Expr = {
    val expr0 = try {
      val freeVars: Array[Identifier] = variablesOf(expr).toArray
      val coefs: Array[Expr] = TreeNormalizations.linearArithmeticForm(expr, freeVars)
      coefs.toList.zip(InfiniteIntegerLiteral(1) :: freeVars.toList.map(Variable)).foldLeft[Expr](InfiniteIntegerLiteral(0))((acc, t) => {
        if(t._1 == InfiniteIntegerLiteral(0)) acc else Plus(acc, Times(t._1, t._2))
      })
    } catch {
      case _: Throwable =>
        expr
    }
    simplifyArithmetic(expr0)
  }

  /* =================
   * Body manipulation
   * =================
   */

  /** Replaces the precondition of an existing [[Expressions.Expr]] with a new one.
    *
    * If no precondition is provided, removes any existing precondition.
    * Else, wraps the expression with a [[Expressions.Require]] clause referring to the new precondition.
    *
    * @param expr The current expression
    * @param pred An optional precondition. Setting it to None removes any precondition.
    * @see [[Expressions.Ensuring]]
    * @see [[Expressions.Require]]
    */
  def withPrecondition(expr: Expr, pred: Option[Expr]): Expr = (pred, expr) match {
    case (Some(newPre), Require(pre, b))              => req(newPre, b)
    case (Some(newPre), Ensuring(Require(pre, b), p)) => Ensuring(req(newPre, b), p)
    case (Some(newPre), Ensuring(b, p))               => Ensuring(req(newPre, b), p)
    case (Some(newPre), b)                            => req(newPre, b)
    case (None, Require(pre, b))                      => b
    case (None, Ensuring(Require(pre, b), p))         => Ensuring(b, p)
    case (None, b)                                    => b
  }

  /** Replaces the postcondition of an existing [[Expressions.Expr]] with a new one.
    *
    * If no postcondition is provided, removes any existing postcondition.
    * Else, wraps the expression with a [[Expressions.Ensuring]] clause referring to the new postcondition.
    *
    * @param expr The current expression
    * @param oie An optional postcondition. Setting it to None removes any postcondition.
    * @see [[Expressions.Ensuring]]
    * @see [[Expressions.Require]]
    */
  def withPostcondition(expr: Expr, oie: Option[Expr]) = (oie, expr) match {
    case (Some(npost), Ensuring(b, post)) => Ensuring(b, npost)
    case (Some(npost), b)                 => Ensuring(b, npost)
    case (None, Ensuring(b, p))           => b
    case (None, b)                        => b
  }

  /** Adds a body to a specification
    *
    * @param expr The specification expression [[Expressions.Ensuring]] or [[Expressions.Require]]. If none of these, the argument is discarded.
    * @param body An option of [[Expressions.Expr]] possibly containing an expression body.
    * @return The post/pre condition with the body. If no body is provided, returns [[Expressions.NoTree]]
    * @see [[Expressions.Ensuring]]
    * @see [[Expressions.Require]]
    */
  def withBody(expr: Expr, body: Option[Expr]) = expr match {
    case Require(pre, _)                 => Require(pre, body.getOrElse(NoTree(expr.getType)))
    case Ensuring(Require(pre, _), post) => Ensuring(Require(pre, body.getOrElse(NoTree(expr.getType))), post)
    case Ensuring(_, post)               => Ensuring(body.getOrElse(NoTree(expr.getType)), post)
    case _                               => body.getOrElse(NoTree(expr.getType))
  }

  /** Extracts the body without its specification
    *
    * [[Expressions.Expr]] trees contain its specifications as part of certain nodes.
    * This function helps extracting only the body part of an expression
    *
    * @return An option type with the resulting expression if not [[Expressions.NoTree]]
    * @see [[Expressions.Ensuring]]
    * @see [[Expressions.Require]]
    */
  def withoutSpec(expr: Expr) = expr match {
    case Require(pre, b)                 => Option(b).filterNot(_.isInstanceOf[NoTree])
    case Ensuring(Require(pre, b), post) => Option(b).filterNot(_.isInstanceOf[NoTree])
    case Ensuring(b, post)               => Option(b).filterNot(_.isInstanceOf[NoTree])
    case b                               => Option(b).filterNot(_.isInstanceOf[NoTree])
  }

  /** Returns the precondition of an expression wrapped in Option */
  def preconditionOf(expr: Expr) = expr match {
    case Require(pre, _)              => Some(pre)
    case Ensuring(Require(pre, _), _) => Some(pre)
    case b                            => None
  }

  /** Returns the postcondition of an expression wrapped in Option */
  def postconditionOf(expr: Expr) = expr match {
    case Ensuring(_, post) => Some(post)
    case _                 => None
  }

  /** Returns a tuple of precondition, the raw body and the postcondition of an expression */
  def breakDownSpecs(e : Expr) = (preconditionOf(e), withoutSpec(e), postconditionOf(e))

  def preTraversalWithParent(f: (Expr, Option[Tree]) => Unit, initParent: Option[Tree] = None)(e: Expr): Unit = {
    val rec = preTraversalWithParent(f, Some(e)) _

    f(e, initParent)

    val Operator(es, _) = e
    es foreach rec
  }

  object InvocationExtractor {
    private def flatInvocation(expr: Expr): Option[(TypedFunDef, Seq[Expr])] = expr match {
      case fi @ FunctionInvocation(tfd, args) => Some((tfd, args))
      case Application(caller, args) => flatInvocation(caller) match {
        case Some((tfd, prevArgs)) => Some((tfd, prevArgs ++ args))
        case None => None
      }
        case _ => None
    }

    def unapply(expr: Expr): Option[(TypedFunDef, Seq[Expr])] = expr match {
      case IsTyped(f: FunctionInvocation, ft: FunctionType) => None
      case IsTyped(f: Application, ft: FunctionType) => None
      case FunctionInvocation(tfd, args) => Some(tfd -> args)
      case f: Application => flatInvocation(f)
      case _ => None
    }
  }

  def firstOrderCallsOf(expr: Expr): Set[(TypedFunDef, Seq[Expr])] =
    collect[(TypedFunDef, Seq[Expr])] {
      case InvocationExtractor(tfd, args) => Set(tfd -> args)
      case _ => Set.empty
    } (expr)

  object ApplicationExtractor {
    private def flatApplication(expr: Expr): Option[(Expr, Seq[Expr])] = expr match {
      case Application(fi: FunctionInvocation, _) => None
      case Application(caller: Application, args) => flatApplication(caller) match {
        case Some((c, prevArgs)) => Some((c, prevArgs ++ args))
        case None => None
      }
        case Application(caller, args) => Some((caller, args))
        case _ => None
    }

    def unapply(expr: Expr): Option[(Expr, Seq[Expr])] = expr match {
      case IsTyped(f: Application, ft: FunctionType) => None
      case f: Application => flatApplication(f)
      case _ => None
    }
  }

  def firstOrderAppsOf(expr: Expr): Set[(Expr, Seq[Expr])] =
    collect[(Expr, Seq[Expr])] {
      case ApplicationExtractor(caller, args) => Set(caller -> args)
      case _ => Set.empty
    } (expr)

  def simplifyHOFunctions(expr: Expr) : Expr = {

    def liftToLambdas(expr: Expr) = {
      def apply(expr: Expr, args: Seq[Expr]): Expr = expr match {
        case IfExpr(cond, thenn, elze) =>
          IfExpr(cond, apply(thenn, args), apply(elze, args))
        case Let(i, e, b) =>
          Let(i, e, apply(b, args))
        case LetTuple(is, es, b) =>
          letTuple(is, es, apply(b, args))
        case l@Lambda(params, body) =>
          l.withParamSubst(args, body)
        case _ => Application(expr, args)
      }

      def lift(expr: Expr): Expr = expr.getType match {
        case FunctionType(from, to) => expr match {
          case _ : Lambda => expr
          case _ : Variable => expr
          case e =>
            val args = from.map(tpe => ValDef(FreshIdentifier("x", tpe, true)))
            val application = apply(expr, args.map(_.toVariable))
            Lambda(args, lift(application))
        }
        case _ => expr
      }

      def extract(expr: Expr, build: Boolean) = if (build) lift(expr) else expr

      def rec(expr: Expr, build: Boolean): Expr = expr match {
        case Application(caller, args) =>
          val newArgs = args.map(rec(_, true))
          val newCaller = rec(caller, false)
          extract(application(newCaller, newArgs), build)
        case FunctionInvocation(fd, args) =>
          val newArgs = args.map(rec(_, true))
          extract(FunctionInvocation(fd, newArgs), build)
        case l @ Lambda(args, body) =>
          val newBody = rec(body, true)
          extract(Lambda(args, newBody), build)
        case Operator(es, recons) => recons(es.map(rec(_, build)))
      }

      rec(lift(expr), true)
    }

    liftToLambdas(
      matchToIfThenElse(
        expr
      )
    )
  }

  /** lift closures introduced by synthesis.
    *
    * Closures already define all
    * the necessary information as arguments, no need to close them.
    */
  def liftClosures(e: Expr): (Set[FunDef], Expr) = {
    var fds: Map[FunDef, FunDef] = Map()

    import synthesis.Witnesses.Terminating
    val res1 = preMap({
      case LetDef(fd, b) =>
        val nfd = fd.duplicate()

        fds += fd -> nfd

        Some(LetDef(nfd, b))

      case FunctionInvocation(tfd, args) =>
        if (fds contains tfd.fd) {
          Some(FunctionInvocation(fds(tfd.fd).typed(tfd.tps), args))
        } else {
          None
        }

      case Terminating(tfd, args) =>
        if (fds contains tfd.fd) {
          Some(Terminating(fds(tfd.fd).typed(tfd.tps), args))
        } else {
          None
        }

      case _ =>
        None
    })(e)

    // we now remove LetDefs
    val res2 = preMap({
      case LetDef(fd, b) =>
        Some(b)
      case _ =>
        None
    }, applyRec = true)(res1)

    (fds.values.toSet, res2)
  }

  def isListLiteral(e: Expr)(implicit pgm: Program): Option[(TypeTree, List[Expr])] = e match {
    case CaseClass(CaseClassType(classDef, Seq(tp)), Nil) =>
      for {
        leonNil <- pgm.library.Nil
        if classDef == leonNil
      } yield {
        (tp, Nil)
      }
    case CaseClass(CaseClassType(classDef, Seq(tp)), Seq(hd, tl)) =>
      for {
        leonCons <- pgm.library.Cons
        if classDef == leonCons
        (_, tlElems) <- isListLiteral(tl)
      } yield {
        (tp, hd :: tlElems)
      }
    case _ =>
      None
  }


  /** Collects from within an expression all conditions under which the evaluation of the expression
    * will not fail (e.g. by violating a function precondition or evaluating to an error).
    *
    * Collection of preconditions of function invocations can be disabled
    * (mainly for [[leon.verification.Tactic]]).
    *
    * @param e The expression for which correctness conditions are calculated.
    * @param collectFIs Whether we also want to collect preconditions for function invocations
    * @return A sequence of pairs (expression, condition)
    */
  def collectCorrectnessConditions(e: Expr, collectFIs: Boolean = true): Seq[(Expr, Expr)] = {
    val conds = collectWithPC {

      case m @ MatchExpr(scrut, cases) =>
        (m, orJoin(cases map (matchCaseCondition(scrut, _))))

      case e @ Error(_, _) =>
        (e, BooleanLiteral(false))

      case a @ Assert(cond, _, _) =>
        (a, cond)

      case e @ Ensuring(body, post) =>
        (e, application(post, Seq(body)))

      case r @ Require(pred, e) =>
        (r, pred)

      case fi @ FunctionInvocation(tfd, args) if tfd.hasPrecondition && collectFIs =>
        (fi, tfd.withParamSubst(args, tfd.precondition.get))
    }(e)

    conds map {
      case ((e, cond), path) =>
        (e, implies(path, cond))
    }
  }


  def simpleCorrectnessCond(e: Expr, path: List[Expr], sf: SolverFactory[Solver]): Expr = {
    simplifyPaths(sf, path)(
      andJoin( collectCorrectnessConditions(e) map { _._2 } )
    )
  }



}<|MERGE_RESOLUTION|>--- conflicted
+++ resolved
@@ -1140,14 +1140,8 @@
     case tp: TypeParameter =>
       GenericValue(tp, 0)
 
-<<<<<<< HEAD
-    case FunctionType(from, to) =>
-      val args = from.map(tpe => ValDef(FreshIdentifier("x", tpe, alwaysShowUniqueID = true)))
-      Lambda(args, simplestValue(to))
-=======
     case ft @ FunctionType(from, to) =>
       PartialLambda(Seq.empty, Some(simplestValue(to)), ft)
->>>>>>> f4b1e95d
 
     case _ => throw LeonFatalError("I can't choose simplest value for type " + tpe)
   }
@@ -2023,7 +2017,7 @@
     collect[(TypedFunDef, Seq[Expr])] {
       case InvocationExtractor(tfd, args) => Set(tfd -> args)
       case _ => Set.empty
-    } (expr)
+    }(expr)
 
   object ApplicationExtractor {
     private def flatApplication(expr: Expr): Option[(Expr, Seq[Expr])] = expr match {
@@ -2031,7 +2025,7 @@
       case Application(caller: Application, args) => flatApplication(caller) match {
         case Some((c, prevArgs)) => Some((c, prevArgs ++ args))
         case None => None
-      }
+  }
         case Application(caller, args) => Some((caller, args))
         case _ => None
     }
