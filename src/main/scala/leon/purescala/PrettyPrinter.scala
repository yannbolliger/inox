package leon
package purescala

/** This pretty-printer uses Unicode for some operators, to make sure we
 * distinguish PureScala from "real" Scala (and also because it's cute). */
object PrettyPrinter {
  import Common._
  import Trees._
  import TypeTrees._
  import Definitions._

  import java.lang.StringBuffer

  def apply(tree: Expr): String = {
    val retSB = pp(tree, new StringBuffer, 0)
    retSB.toString
  }

  def apply(tpe: TypeTree): String = {
    val retSB = pp(tpe, new StringBuffer, 0)
    retSB.toString
  }

  def apply(defn: Definition): String = {
    val retSB = pp(defn, new StringBuffer, 0)
    retSB.toString
  }

  private def ind(sb: StringBuffer, lvl: Int) : StringBuffer = {
      sb.append("  " * lvl)
      sb
  }

  // EXPRESSIONS
  // all expressions are printed in-line
  private def ppUnary(sb: StringBuffer, expr: Expr, op1: String, op2: String, lvl: Int): StringBuffer = {
    var nsb: StringBuffer = sb
    nsb.append(op1)
    nsb = pp(expr, nsb, lvl)
    nsb.append(op2)
    nsb
  }

  private def ppBinary(sb: StringBuffer, left: Expr, right: Expr, op: String, lvl: Int): StringBuffer = {
    var nsb: StringBuffer = sb
    nsb.append("(")
    nsb = pp(left, nsb, lvl)
    nsb.append(op)
    nsb = pp(right, nsb, lvl)
    nsb.append(")")
    nsb
  }

  private def ppNary(sb: StringBuffer, exprs: Seq[Expr], pre: String, op: String, post: String, lvl: Int): StringBuffer = {
    var nsb = sb
    nsb.append(pre)
    val sz = exprs.size
    var c = 0

    exprs.foreach(ex => {
      nsb = pp(ex, nsb, lvl) ; c += 1 ; if(c < sz) nsb.append(op)
    })

    nsb.append(post)
    nsb
  }

  private def pp(tree: Expr, sb: StringBuffer, lvl: Int): StringBuffer = tree match {
    case Variable(id) => sb.append(id)
    case DeBruijnIndex(idx) => sb.append("_" + idx)
    case Let(b,d,e) => {
        pp(e, pp(d, sb.append("(let (" + b + " := "), lvl).append(") in "), lvl).append(")")
    }
    case And(exprs) => ppNary(sb, exprs, "(", " \u2227 ", ")", lvl)            // \land
    case Or(exprs) => ppNary(sb, exprs, "(", " \u2228 ", ")", lvl)             // \lor
    case Not(Equals(l, r)) => ppBinary(sb, l, r, " \u2260 ", lvl)    // \neq
    case Iff(l,r) => ppBinary(sb, l, r, " <=> ", lvl)              
    case Implies(l,r) => ppBinary(sb, l, r, " ==> ", lvl)              
    case UMinus(expr) => ppUnary(sb, expr, "-(", ")", lvl)
    case Equals(l,r) => ppBinary(sb, l, r, " == ", lvl)
    case IntLiteral(v) => sb.append(v)
    case BooleanLiteral(v) => sb.append(v)
    case StringLiteral(s) => sb.append("\"" + s + "\"")
<<<<<<< HEAD

    case Block(exprs) => {
      sb.append("{\n")
      exprs.foreach(e => {
        ind(sb, lvl+1)
        pp(e, sb, lvl+1)
        sb.append("\n")
      })
      ind(sb, lvl)
      sb.append("}")
      sb
    }
    case Assignment(lhs, rhs) => ppBinary(sb, lhs.toVariable, rhs, " = ", lvl)
    case Skip => sb.append("()")
    case While(cond, body) => {
      sb.append("while(")
      pp(cond, sb, lvl)
      sb.append(") ")
      pp(body, sb, lvl)
    }

=======
    case Tuple(exprs) => ppNary(sb, exprs, "(", ", ", ")", lvl)
    case TupleSelect(t, i) => {
      pp(t, sb, lvl)
      sb.append("._" + i)
      sb
    }
>>>>>>> 24f58dc1
    case OptionSome(a) => {
      var nsb = sb
      nsb.append("Some(")
      nsb = pp(a, nsb, lvl)
      nsb.append(")")
      nsb
    }

    case OptionNone(_) => sb.append("None")

    case CaseClass(cd, args) => {
      var nsb = sb
      nsb.append(cd.id)
      nsb = ppNary(nsb, args, "(", ", ", ")", lvl)
      nsb
    }
    case CaseClassInstanceOf(cd, e) => {
      var nsb = sb
      nsb = pp(e, nsb, lvl)
      nsb.append(".isInstanceOf[" + cd.id + "]")
      nsb
    }
    case CaseClassSelector(_, cc, id) => pp(cc, sb, lvl).append("." + id)
    case FunctionInvocation(fd, args) => {
      var nsb = sb
      nsb.append(fd.id)
      nsb = ppNary(nsb, args, "(", ", ", ")", lvl)
      nsb
    }
    case AnonymousFunction(es, ev) => {
      var nsb = sb
      nsb.append("{")
      es.foreach {
        case (as, res) => 
          nsb = ppNary(nsb, as, "", " ", "", lvl)
          nsb.append(" -> ")
          nsb = pp(res, nsb, lvl)
          nsb.append(", ")
      }
      nsb.append("else -> ")
      nsb = pp(ev, nsb, lvl)
      nsb.append("}")
    }
    case AnonymousFunctionInvocation(id, args) => {
      var nsb = sb
      nsb.append(id)
      nsb = ppNary(nsb, args, "(", ", ", ")", lvl)
      nsb
    }
    case Plus(l,r) => ppBinary(sb, l, r, " + ", lvl)
    case Minus(l,r) => ppBinary(sb, l, r, " - ", lvl)
    case Times(l,r) => ppBinary(sb, l, r, " * ", lvl)
    case Division(l,r) => ppBinary(sb, l, r, " / ", lvl)
    case Modulo(l,r) => ppBinary(sb, l, r, " % ", lvl)
    case LessThan(l,r) => ppBinary(sb, l, r, " < ", lvl)
    case GreaterThan(l,r) => ppBinary(sb, l, r, " > ", lvl)
    case LessEquals(l,r) => ppBinary(sb, l, r, " \u2264 ", lvl)      // \leq
    case GreaterEquals(l,r) => ppBinary(sb, l, r, " \u2265 ", lvl)   // \geq
    case FiniteSet(rs) => ppNary(sb, rs, "{", ", ", "}", lvl)
    case FiniteMultiset(rs) => ppNary(sb, rs, "{|", ", ", "|}", lvl)
    case EmptySet(_) => sb.append("\u2205")                          // Ø
    case EmptyMultiset(_) => sb.append("\u2205")                     // Ø
    case Not(ElementOfSet(s,e)) => ppBinary(sb, s, e, " \u2209 ", lvl) // \notin
    case ElementOfSet(s,e) => ppBinary(sb, s, e, " \u2208 ", lvl)    // \in
    case SubsetOf(l,r) => ppBinary(sb, l, r, " \u2286 ", lvl)        // \subseteq
    case Not(SubsetOf(l,r)) => ppBinary(sb, l, r, " \u2288 ", lvl)        // \notsubseteq
    case SetMin(s) => pp(s, sb, lvl).append(".min")
    case SetMax(s) => pp(s, sb, lvl).append(".max")
    case SetUnion(l,r) => ppBinary(sb, l, r, " \u222A ", lvl)        // \cup
    case MultisetUnion(l,r) => ppBinary(sb, l, r, " \u222A ", lvl)   // \cup
    case MapUnion(l,r) => ppBinary(sb, l, r, " \u222A ", lvl)        // \cup
    case SetDifference(l,r) => ppBinary(sb, l, r, " \\ ", lvl)       
    case MultisetDifference(l,r) => ppBinary(sb, l, r, " \\ ", lvl)       
    case SetIntersection(l,r) => ppBinary(sb, l, r, " \u2229 ", lvl) // \cap
    case MultisetIntersection(l,r) => ppBinary(sb, l, r, " \u2229 ", lvl) // \cap
    case SetCardinality(t) => ppUnary(sb, t, "|", "|", lvl)
    case MultisetCardinality(t) => ppUnary(sb, t, "|", "|", lvl)
    case MultisetPlus(l,r) => ppBinary(sb, l, r, " \u228E ", lvl)    // U+
    case MultisetToSet(e) => pp(e, sb, lvl).append(".toSet")
    case EmptyMap(_,_) => sb.append("{}")
    case SingletonMap(f,t) => ppBinary(sb, f, t, " -> ", lvl)
    case FiniteMap(rs) => ppNary(sb, rs, "{", ", ", "}", lvl)
    case MapGet(m,k) => {
      var nsb = sb
      pp(m, nsb, lvl)
      nsb = ppNary(nsb, Seq(k), "(", ",", ")", lvl)
      nsb
    }
    case MapIsDefinedAt(m,k) => {
      var nsb = sb
      pp(m, nsb, lvl)
      nsb.append(".isDefinedAt")
      nsb = ppNary(nsb, Seq(k), "(", ",", ")", lvl)
      nsb
    }

    case Distinct(exprs) => {
      var nsb = sb
      nsb.append("distinct")
      nsb = ppNary(nsb, exprs, "(", ", ", ")", lvl)
      nsb
    }
    
    case IfExpr(c, t, e) => {
      var nsb = sb
      nsb.append("if (")
      nsb = pp(c, nsb, lvl)
      nsb.append(") {\n")
      ind(nsb, lvl+1)
      nsb = pp(t, nsb, lvl+1)
      nsb.append("\n")
      ind(nsb, lvl)
      nsb.append("} else {\n")
      ind(nsb, lvl+1)
      nsb = pp(e, nsb, lvl+1)
      nsb.append("\n")
      ind(nsb, lvl)
      nsb.append("}")
      nsb
    }

    case mex @ MatchExpr(s, csc) => {
      def ppc(sb: StringBuffer, p: Pattern): StringBuffer = p match {
        //case InstanceOfPattern(None,     ctd) =>
        //case InstanceOfPattern(Some(id), ctd) =>
        case CaseClassPattern(bndr,     ccd, subps) => {
          var nsb = sb
          bndr.foreach(b => nsb.append(b + " @ "))
          nsb.append(ccd.id).append("(")
          var c = 0
          val sz = subps.size
          subps.foreach(sp => {
            nsb = ppc(nsb, sp)
            if(c < sz - 1)
              nsb.append(", ")
            c = c + 1
          })
          nsb.append(")")
        }
        case WildcardPattern(None)     => sb.append("_")
        case WildcardPattern(Some(id)) => sb.append(id)
        case _ => sb.append("Pattern?")
      }

      var nsb = sb
      nsb == pp(s, nsb, lvl)
      // if(mex.posInfo != "") {
      //   nsb.append(" match@(" + mex.posInfo + ") {\n")
      // } else {
        nsb.append(" match {\n")
      // }

      csc.foreach(cs => {
        ind(nsb, lvl+1)
        nsb.append("case ")
        nsb = ppc(nsb, cs.pattern)
        cs.theGuard.foreach(g => {
          nsb.append(" if ")
          nsb = pp(g, nsb, lvl+1)
        })
        nsb.append(" => ")
        nsb = pp(cs.rhs, nsb, lvl+1)
        nsb.append("\n")
      })
      ind(nsb, lvl).append("}")
      nsb
    }

    case ResultVariable() => sb.append("#res")
    case Not(expr) => ppUnary(sb, expr, "\u00AC(", ")", lvl)               // \neg

    case e @ Error(desc) => {
      var nsb = sb
      nsb.append("error(\"" + desc + "\")[")
      nsb = pp(e.getType, nsb, lvl)
      nsb.append("]")
      nsb
    }

    case _ => sb.append("Expr?")
  }

  // TYPE TREES
  // all type trees are printed in-line
  private def ppNaryType(sb: StringBuffer, tpes: Seq[TypeTree], pre: String, op: String, post: String, lvl: Int): StringBuffer = {
    var nsb = sb
    nsb.append(pre)
    val sz = tpes.size
    var c = 0

    tpes.foreach(t => {
      nsb = pp(t, nsb, lvl) ; c += 1 ; if(c < sz) nsb.append(op)
    })

    nsb.append(post)
    nsb
  }

  private def pp(tpe: TypeTree, sb: StringBuffer, lvl: Int): StringBuffer = tpe match {
    case Untyped => sb.append("???")
    case Int32Type => sb.append("Int")
    case BooleanType => sb.append("Boolean")
    case SetType(bt) => pp(bt, sb.append("Set["), lvl).append("]")
    case MapType(ft,tt) => pp(tt, pp(ft, sb.append("Map["), lvl).append(","), lvl).append("]")
    case MultisetType(bt) => pp(bt, sb.append("Multiset["), lvl).append("]")
    case OptionType(bt) => pp(bt, sb.append("Option["), lvl).append("]")
    case FunctionType(fts, tt) => {
      var nsb = sb
      if (fts.size > 1)
        nsb = ppNaryType(nsb, fts, "(", ", ", ")", lvl)
      else if (fts.size == 1)
        nsb = pp(fts.head, nsb, lvl)
      nsb.append(" => ")
      pp(tt, nsb, lvl)
    }
    case TupleType(tpes) => ppNaryType(sb, tpes, "(", ", ", ")", lvl)
    case c: ClassType => sb.append(c.classDef.id)
    case _ => sb.append("Type?")
  }

  // DEFINITIONS
  // all definitions are printed with an end-of-line
  private def pp(defn: Definition, sb: StringBuffer, lvl: Int): StringBuffer = {

    defn match {
      case Program(id, mainObj) => {
        assert(lvl == 0)
        sb.append("package ")
        sb.append(id)
        sb.append(" {\n")
        pp(mainObj, sb, lvl+1).append("}\n")
      }

      case ObjectDef(id, defs, invs) => {
        var nsb = sb
        ind(nsb, lvl)
        nsb.append("object ")
        nsb.append(id)
        nsb.append(" {\n")

        var c = 0
        val sz = defs.size

        defs.foreach(df => {
          nsb = pp(df, nsb, lvl+1)
          if(c < sz - 1) {
            nsb.append("\n\n")
          }
          c = c + 1
        })

        nsb.append("\n")
        ind(nsb, lvl).append("}\n")
      }

      case AbstractClassDef(id, parent) => {
        var nsb = sb
        ind(nsb, lvl)
        nsb.append("sealed abstract class ")
        nsb.append(id)
        parent.foreach(p => nsb.append(" extends " + p.id))
        nsb
      }

      case CaseClassDef(id, parent, varDecls) => {
        var nsb = sb
        ind(nsb, lvl)
        nsb.append("case class ")
        nsb.append(id)
        nsb.append("(")
        var c = 0
        val sz = varDecls.size

        varDecls.foreach(vd => {
          nsb.append(vd.id)
          nsb.append(": ")
          nsb = pp(vd.tpe, nsb, lvl)
          if(c < sz - 1) {
            nsb.append(", ")
          }
          c = c + 1
        })
        nsb.append(")")
        parent.foreach(p => nsb.append(" extends " + p.id))
        nsb
      }

      case fd @ FunDef(id, rt, args, body, pre, post) => {
        var nsb = sb

        for(a <- fd.annotations) {
          ind(nsb, lvl)
          nsb.append("@" + a + "\n")
        }

        pre.foreach(prec => {
          ind(nsb, lvl)
          nsb.append("@pre : ")
          nsb = pp(prec, nsb, lvl)
          nsb.append("\n")
        })

        post.foreach(postc => {
          ind(nsb, lvl)
          nsb.append("@post: ")
          nsb = pp(postc, nsb, lvl)
          nsb.append("\n")
        })

        ind(nsb, lvl)
        nsb.append("def ")
        nsb.append(id)
        nsb.append("(")

        val sz = args.size
        var c = 0
        
        args.foreach(arg => {
          nsb.append(arg.id)
          nsb.append(" : ")
          nsb = pp(arg.tpe, nsb, lvl)

          if(c < sz - 1) {
            nsb.append(", ")
          }
          c = c + 1
        })

        nsb.append(") : ")
        nsb = pp(rt, nsb, lvl)
        nsb.append(" = ")
        if(body.isDefined)
          pp(body.get, nsb, lvl)
        else
          nsb.append("[unknown function implementation]")
      }

      case _ => sb.append("Defn?")
    }
  }
}<|MERGE_RESOLUTION|>--- conflicted
+++ resolved
@@ -81,8 +81,6 @@
     case IntLiteral(v) => sb.append(v)
     case BooleanLiteral(v) => sb.append(v)
     case StringLiteral(s) => sb.append("\"" + s + "\"")
-<<<<<<< HEAD
-
     case Block(exprs) => {
       sb.append("{\n")
       exprs.foreach(e => {
@@ -103,14 +101,12 @@
       pp(body, sb, lvl)
     }
 
-=======
     case Tuple(exprs) => ppNary(sb, exprs, "(", ", ", ")", lvl)
     case TupleSelect(t, i) => {
       pp(t, sb, lvl)
       sb.append("._" + i)
       sb
     }
->>>>>>> 24f58dc1
     case OptionSome(a) => {
       var nsb = sb
       nsb.append("Some(")
