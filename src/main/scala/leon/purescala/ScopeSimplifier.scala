--- conflicted
+++ resolved
@@ -49,18 +49,11 @@
       }
       
       val fds_mapping = for((fd, newId) <- fds_newIds) yield {
-<<<<<<< HEAD
         val localScopeToRegister = ListBuffer[(Identifier, Identifier)]() // We record the mapping of these variables only for the function.
-        val newArgs = for(ValDef(id, tpe) <- fd.params) yield {
+        val newArgs = for(ValDef(id) <- fd.params) yield {
           val newArg = genId(id, newScope.register(localScopeToRegister))
           localScopeToRegister += (id -> newArg) // This renaming happens only inside the function.
-          ValDef(newArg, tpe)
-=======
-        val newArgs = for(ValDef(id) <- fd.params) yield {
-          val newArg = genId(id, newScope)
-          newScope = newScope.register(id -> newArg)
           ValDef(newArg)
->>>>>>> 3068e6ec
         }
   
         val newFd = fd.duplicate(id = newId, params = newArgs)
