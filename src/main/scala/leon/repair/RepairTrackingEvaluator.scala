--- conflicted
+++ resolved
@@ -18,17 +18,9 @@
   */
 class RepairTrackingEvaluator(ctx: LeonContext, prog: Program) extends RecursiveEvaluator(ctx, prog, 50000) with HasDefaultGlobalContext {
   type RC = CollectingRecContext
-<<<<<<< HEAD
-  type GC = GlobalContext
 
   def initRC(mappings: Map[Identifier, Expr]) = CollectingRecContext(mappings, None)
-  def initGC(model: leon.solvers.Model) = new GlobalContext(model, maxSteps)
   
-=======
-
-  def initRC(mappings: Map[Identifier, Expr]) = CollectingRecContext(mappings, None)
-
->>>>>>> f4b1e95d
   type FI = (FunDef, Seq[Expr])
   
   // This is a call graph to track dependencies of function invocations.
