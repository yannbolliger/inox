/* Copyright 2009-2015 EPFL, Lausanne */

package leon
package synthesis

import purescala.Expressions._
import purescala.Definitions._
import purescala.ExprOps._
import purescala.Types.TypeTree
import purescala.Common._
import purescala.Constructors._
import purescala.Extractors._
import evaluators._
import grammars._
import bonsai.enumerators._
import codegen._
import datagen._
import solvers._
import solvers.z3._

class ExamplesFinder(ctx0: LeonContext, program: Program) {

  lazy val evaluator = new DefaultEvaluator(ctx, program)

  implicit val ctx = ctx0

  val reporter = ctx.reporter
  
  private var keepAbstractExamples = false
  
  def setKeepAbstractExamples(b: Boolean) = { this.keepAbstractExamples = b; this}

  def extractFromFunDef(fd: FunDef, partition: Boolean): ExamplesBank = fd.postcondition match {
    case Some(Lambda(Seq(ValDef(id, _)), post)) =>
      // @mk FIXME: make this more general
      val tests = extractTestsOf(post)

      val insIds  = fd.params.map(_.id).toSet
      val outsIds = Set(id)
      val allIds  = insIds ++ outsIds

      val examples = tests.toSeq.flatMap { t =>
        val ids = t.keySet
        if ((ids & allIds) == allIds) {
          Some(InOutExample(fd.params.map(p => t(p.id)), Seq(t(id))))
        } else if ((ids & insIds) == insIds) {
          Some(InExample(fd.params.map(p => t(p.id))))
        } else if((ids & outsIds) == outsIds) { // Examples provided on a part of the inputs.
          Some(InOutExample(fd.params.map(p => t.getOrElse(p.id, Variable(p.id))), Seq(t(id))))
        } else {
          None
        }
      }

      def isValidTest(e: Example): Boolean = {
        e match {
          case InOutExample(ins, outs) =>
            evaluator.eval(Equals(outs.head, FunctionInvocation(fd.typed(fd.tparams.map(_.tp)), ins))) match {
              case EvaluationResults.Successful(BooleanLiteral(true)) => true
              case _                                                  => false
            }

          case _ => false
        }
      }

      if (partition) {
        val (v, iv) = examples.partition(isValidTest)
        ExamplesBank(v, iv)
      } else {
        ExamplesBank(examples, Nil)
      }
    case None =>
      ExamplesBank(Nil, Nil)
  }
  
  /** Extract examples from the passes found in expression */
  def extractFromProblem(p: Problem): ExamplesBank = {
    val testClusters = extractTestsOf(and(p.pc, p.phi))

    // Finally, we keep complete tests covering all as++xs
    val allIds  = (p.as ++ p.xs).toSet
    val insIds  = p.as.toSet
    val outsIds = p.xs.toSet
    
    val examples = testClusters.toSeq.flatMap { t =>
      val ids = t.keySet
      if ((ids & allIds) == allIds) {
        Some(InOutExample(p.as.map(t), p.xs.map(t)))
      } else if ((ids & insIds) == insIds) {
        Some(InExample(p.as.map(t)))
      } else if((ids & outsIds) == outsIds) { // Examples provided on a part of the inputs.
        Some(InOutExample(p.as.map(p => t.getOrElse(p, Variable(p))), p.xs.map(t)))
      } else {
        None
      }
    }

    def isValidExample(ex: Example): Boolean = {
      if(this.keepAbstractExamples) return true // TODO: Abstract interpretation here ?
      val (mapping, cond) = ex match {
        case io: InOutExample =>
          (Map((p.as zip io.ins) ++ (p.xs zip io.outs): _*), And(p.pc, p.phi))
        case i =>
          ((p.as zip i.ins).toMap, p.pc)
      }

      evaluator.eval(cond, mapping) match {
        case EvaluationResults.Successful(BooleanLiteral(true)) => true
        case _ => false
      }
    }

    ExamplesBank(examples.filter(isValidExample), Seq())
  }

  def generateForPC(ids: List[Identifier], pc: Expr, maxValid: Int = 400, maxEnumerated: Int = 1000): ExamplesBank = {

    val evaluator = new CodeGenEvaluator(ctx, program, CodeGenParams.default)
    val datagen   = new GrammarDataGen(evaluator, ValueGrammar)
    val solverDataGen = new SolverDataGen(ctx, program, (ctx, pgm) => SolverFactory(() => new FairZ3Solver(ctx, pgm)))

    val generatedExamples = datagen.generateFor(ids, pc, maxValid, maxEnumerated).map(InExample(_))

    val solverExamples    = solverDataGen.generateFor(ids, pc, maxValid, maxEnumerated).map(InExample(_))

    ExamplesBank(generatedExamples.toSeq ++ solverExamples.toList, Nil)
  }

  /** Extracts all passes constructs from the given postcondition, merges them if needed */
  private def extractTestsOf(e: Expr): Set[Map[Identifier, Expr]] = {
    val allTests = collect[Map[Identifier, Expr]] {
      case Passes(ins, outs, cases) =>
        val infos   = extractIds(Tuple(Seq(ins, outs)))
        val ioPairs = cases.flatMap(caseToExamples(ins, outs, _))
        
        val exs     = ioPairs.map{ case (i, o) =>
          val test = Tuple(Seq(i, o))
          val ids  = variablesOf(test)

          // Test could contain expressions, we evaluate
          evaluator.eval(test, ids.map { (i: Identifier) => i -> i.toVariable }.toMap) match {
            case EvaluationResults.Successful(res) => res
            case _                                 => test
          }
        }
        try {
          // Check whether we can extract all ids from example
          val results = exs.collect { case e if this.keepAbstractExamples || infos.forall(_._2.isDefinedAt(e)) =>
            infos.map{ case (id, f) => id -> f(e) }.toMap
          }
          results.toSet
        } catch {
          case e: IDExtractionException => Set()
        }
      case _ =>
        Set()
    }(e)


    consolidateTests(allTests)
  }

  /** Processes ((in, out) passes {
    * cs[=>Case pattExpr if guard => outR]*/
  private def caseToExamples(in: Expr, out: Expr, cs: MatchCase, examplesPerCase: Int = 5): Seq[(Expr,Expr)] = {

    def doSubstitute(subs : Seq[(Identifier, Expr)], e : Expr) = 
      subs.foldLeft(e) { 
        case (from, (id, to)) => replaceFromIDs(Map(id -> to), from)
      }

    if (cs.rhs == out) {
      // The trivial example
      Seq()
    } else {
      // The pattern as expression (input expression)(may contain free variables)
      val (pattExpr, ieMap) = patternToExpression(cs.pattern, in.getType)
      val freeVars = variablesOf(pattExpr).toSeq
      if (exists(_.isInstanceOf[NoTree])(pattExpr)) {
        reporter.warning(cs.pattern.getPos, "Unapply patterns are not supported in IO-example extraction")
        Seq()
      } else if (freeVars.isEmpty) {
        // The input contains no free vars. Trivially return input-output pair
        Seq((pattExpr, doSubstitute(ieMap,cs.rhs)))
      } else {
        // Extract test cases such as    case x if x == s =>
        ((pattExpr, ieMap, cs.optGuard) match {
          case (Variable(id), Seq(), Some(Equals(Variable(id2), s))) if id == id2 =>
            Some((Seq((s, doSubstitute(ieMap, cs.rhs)))))
          case (Variable(id), Seq(), Some(Equals(s, Variable(id2)))) if id == id2 =>
            Some((Seq((s, doSubstitute(ieMap, cs.rhs)))))
          case (a, b, c) =>
            None
        }) getOrElse {
<<<<<<< HEAD
          if(this.keepAbstractExamples) {
            cs.optGuard match {
              case Some(BooleanLiteral(false)) =>
                Seq()
              case None =>
                Seq((pattExpr, cs.rhs))
              case Some(pred) =>
                Seq((Require(pred, pattExpr), cs.rhs))
            }
          } else {
            // If the input contains free variables, it does not provide concrete examples. 
            // We will instantiate them according to a simple grammar to get them.
            val enum = new MemoizedEnumerator[TypeTree, Expr](ValueGrammar.getProductions)
            val values = enum.iterator(tupleTypeWrap(freeVars.map { _.getType }))
            val instantiations = values.map {
              v => freeVars.zip(unwrapTuple(v, freeVars.size)).toMap
            }
  
            def filterGuard(e: Expr, mapping: Map[Identifier, Expr]): Boolean = cs.optGuard match {
              case Some(guard) =>
                // in -> e should be enough. We shouldn't find any subexpressions of in.
                evaluator.eval(replace(Map(in -> e), guard), mapping) match {
                  case EvaluationResults.Successful(BooleanLiteral(true)) => true
                  case _ => false
                }
  
              case None =>
                true
            }
            
            if(cs.optGuard == Some(BooleanLiteral(false))) {
              Nil
            } else (for {
              inst <- instantiations.toSeq
              inR = replaceFromIDs(inst, pattExpr)
              outR = replaceFromIDs(inst, doSubstitute(ieMap, cs.rhs))
              if filterGuard(inR, inst)
            } yield (inR, outR)).take(examplesPerCase)
=======
          // If the input contains free variables, it does not provide concrete examples. 
          // We will instantiate them according to a simple grammar to get them.
          val enum = new MemoizedEnumerator[TypeTree, Expr, Generator[TypeTree, Expr]](ValueGrammar.getProductions)
          val values = enum.iterator(tupleTypeWrap(freeVars.map { _.getType }))
          val instantiations = values.map {
            v => freeVars.zip(unwrapTuple(v, freeVars.size)).toMap
          }

          def filterGuard(e: Expr, mapping: Map[Identifier, Expr]): Boolean = cs.optGuard match {
            case Some(guard) =>
              // in -> e should be enough. We shouldn't find any subexpressions of in.
              evaluator.eval(replace(Map(in -> e), guard), mapping) match {
                case EvaluationResults.Successful(BooleanLiteral(true)) => true
                case _ => false
              }

            case None =>
              true
>>>>>>> cb76cc04
          }
        }
      }
    }
  }

  /** Check if two tests are compatible.
    * Compatible should evaluate to the same value for the same identifier
    */
  private def isCompatible(m1: Map[Identifier, Expr], m2: Map[Identifier, Expr]) = {
    val ks = m1.keySet & m2.keySet
    ks.nonEmpty && ks.map(m1) == ks.map(m2)
  }

  /** Merge tests t1 and t2 if they are compatible. Return m1 if not.
    */
  private def mergeTest(m1: Map[Identifier, Expr], m2: Map[Identifier, Expr]) = {
    if (!isCompatible(m1, m2)) {
      m1
    } else {
      m1 ++ m2
    }
  }

  /** we now need to consolidate different clusters of compatible tests together
    * t1: a->1, c->3
    * t1: a->1, c->3
    * t2: a->1, b->4
    *   => a->1, b->4, c->3
    */
  private def consolidateTests(ts: Set[Map[Identifier, Expr]]): Set[Map[Identifier, Expr]] = {

    var consolidated = Set[Map[Identifier, Expr]]()
    for (t <- ts) {
      consolidated += t

      consolidated = consolidated.map { c =>
        mergeTest(c, t)
      }
    }
    consolidated
  }
  
  case class IDExtractionException(msg: String) extends Exception(msg)

  /** Extract ids in ins/outs args, and compute corresponding extractors for values map
    *
    * Examples:
    * (a,b) =>
    *     a -> _.1
    *     b -> _.2
    *
    * Cons(a, Cons(b, c)) =>
    *     a -> _.head
    *     b -> _.tail.head
    *     c -> _.tail.tail
    */
  private def extractIds(e: Expr): Seq[(Identifier, PartialFunction[Expr, Expr])] = e match {
    case Variable(id) =>
      List((id, { case e => e }))
    case Tuple(vs) =>
      vs.map(extractIds).zipWithIndex.flatMap{ case (ids, i) =>
        ids.map{ case (id, e) =>
          (id, andThen({ case Tuple(vs) => vs(i) case e => throw new IDExtractionException("Expected Tuple, got " + e) }, e))
        }
      }
    case CaseClass(cct, args) =>
      args.map(extractIds).zipWithIndex.flatMap { case (ids, i) =>
        ids.map{ case (id, e) =>
          (id, andThen({ case CaseClass(cct2, vs) if cct2 == cct => vs(i) case e => throw new IDExtractionException("Expected Case class of type " + cct + ", got " + e) } ,e))
        }
      }

    case _ =>
      reporter.warning("Unexpected pattern in test-ids extraction: "+e)
      Nil
  }

  // Compose partial functions
  private def andThen(pf1: PartialFunction[Expr, Expr], pf2: PartialFunction[Expr, Expr]): PartialFunction[Expr, Expr] = {
    Function.unlift(pf1.lift(_) flatMap pf2.lift)
  }
}<|MERGE_RESOLUTION|>--- conflicted
+++ resolved
@@ -193,7 +193,6 @@
           case (a, b, c) =>
             None
         }) getOrElse {
-<<<<<<< HEAD
           if(this.keepAbstractExamples) {
             cs.optGuard match {
               case Some(BooleanLiteral(false)) =>
@@ -206,7 +205,7 @@
           } else {
             // If the input contains free variables, it does not provide concrete examples. 
             // We will instantiate them according to a simple grammar to get them.
-            val enum = new MemoizedEnumerator[TypeTree, Expr](ValueGrammar.getProductions)
+            val enum = new MemoizedEnumerator[TypeTree, Expr, Generator[TypeTree, Expr]](ValueGrammar.getProductions)
             val values = enum.iterator(tupleTypeWrap(freeVars.map { _.getType }))
             val instantiations = values.map {
               v => freeVars.zip(unwrapTuple(v, freeVars.size)).toMap
@@ -232,26 +231,6 @@
               outR = replaceFromIDs(inst, doSubstitute(ieMap, cs.rhs))
               if filterGuard(inR, inst)
             } yield (inR, outR)).take(examplesPerCase)
-=======
-          // If the input contains free variables, it does not provide concrete examples. 
-          // We will instantiate them according to a simple grammar to get them.
-          val enum = new MemoizedEnumerator[TypeTree, Expr, Generator[TypeTree, Expr]](ValueGrammar.getProductions)
-          val values = enum.iterator(tupleTypeWrap(freeVars.map { _.getType }))
-          val instantiations = values.map {
-            v => freeVars.zip(unwrapTuple(v, freeVars.size)).toMap
-          }
-
-          def filterGuard(e: Expr, mapping: Map[Identifier, Expr]): Boolean = cs.optGuard match {
-            case Some(guard) =>
-              // in -> e should be enough. We shouldn't find any subexpressions of in.
-              evaluator.eval(replace(Map(in -> e), guard), mapping) match {
-                case EvaluationResults.Successful(BooleanLiteral(true)) => true
-                case _ => false
-              }
-
-            case None =>
-              true
->>>>>>> cb76cc04
           }
         }
       }
